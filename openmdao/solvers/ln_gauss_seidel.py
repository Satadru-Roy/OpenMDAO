--- conflicted
+++ resolved
@@ -80,11 +80,6 @@
                 for sub in system.subsystems(local=True):
 
                     for voi in vois:
-<<<<<<< HEAD
-                        print('pre scatter', system.dpmat[voi].vec, dumat[voi].vec, drmat[voi].vec)
-                        system._transfer_data(sub.name, deriv=True, var_of_interest=voi)
-                        print('pre apply', system.dpmat[voi].vec, dumat[voi].vec, drmat[voi].vec)
-=======
                         #print('pre scatter', sub.pathname, dpmat[voi].vec, dumat[voi].vec, drmat[voi].vec)
                         system._transfer_data(sub.name, deriv=True, var_of_interest=voi)
                         #print('pre apply', sub.pathname, dpmat[voi].vec, dumat[voi].vec, drmat[voi].vec)
@@ -92,7 +87,6 @@
                         gs_outputs[voi] = [x for x in dumat[voi]
                                            if x not in sub.dumat[voi]]
 
->>>>>>> fbeff186
 
                     if isinstance(sub, Component):
 
@@ -107,13 +101,8 @@
                         sub.apply_linear(mode, ls_inputs=system._ls_inputs, vois=vois,
                                          gs_outputs=gs_outputs)
 
-<<<<<<< HEAD
-                    for voi in vois:
-                        print('post apply', system.dpmat[voi].vec, dumat[voi].vec, drmat[voi].vec)
-=======
                     #for voi in vois:
                        # print('post apply', dpmat[voi].vec, dumat[voi].vec, drmat[voi].vec)
->>>>>>> fbeff186
 
                     for voi in vois:
                         drmat[voi].vec *= -1.0
@@ -121,13 +110,8 @@
                         dpmat[voi].vec *= 0.0
 
                     sub.solve_linear(sub.dumat, sub.drmat,vois, mode=mode)
-<<<<<<< HEAD
-                    for voi in vois:
-                        print('post solve', system.dpmat[voi].vec, dumat[voi].vec, drmat[voi].vec)
-=======
                     #for voi in vois:
                         #print('post solve', dpmat[voi].vec, dumat[voi].vec, drmat[voi].vec)
->>>>>>> fbeff186
 
                 for voi in vois:
                     sol_buf[voi] = dumat[voi].vec
