--- conflicted
+++ resolved
@@ -117,10 +117,6 @@
             Training input locations
         y : array-like
             Model responses at given inputs.
-<<<<<<< HEAD
-
-=======
->>>>>>> e11dd68b
         KPLS_status : Boolean
             False when KPLS is not added to Kriging (default)
             True Adds KPLS method to Kriging to reduce the number of hyper-parameters
