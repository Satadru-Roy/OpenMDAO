--- conflicted
+++ resolved
@@ -852,7 +852,6 @@
         states = self.states
 
         # Caching while caching
-<<<<<<< HEAD
         p_size_storage = [(n, m['size']) for n,m in iteritems(p_vec)
                             if not m.get('pass_by_obj') and not m.get('remote')]
 
@@ -872,26 +871,4 @@
             for s_var, s_size in s_size_storage:
                 jac[u_var, s_var] = np.zeros((u_size, s_size))
 
-        return jac
-=======
-        p_size_storage = {}
-        for p_var in iterkeys(p_vec):
-            p_size_storage[p_var] = p_vec.metadata(p_var)['size']
-
-        u_size_storage = {}
-        for u_var in iterkeys(u_vec):
-            u_size_storage[p_var] = u_vec.metadata(u_var)['size']
-
-        for u_var in iterkeys(u_vec):
-            u_size = u_size_storage[p_var]
-
-            for p_var in iterkeys(p_vec):
-                p_size = p_size_storage[p_var]
-                jac[u_var, p_var] = np.zeros((u_size, p_size))
-
-            for s_var in states:
-                s_size = u_size_storage[p_var]
-                jac[u_var, s_var] = np.zeros((u_size, s_size))
-
-        return jac
->>>>>>> ddac30de
+        return jac