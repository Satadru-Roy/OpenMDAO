""" Class definition for VecWrapper"""

import sys
import numpy
from numpy import real, imag
from numpy.linalg import norm
from six import iteritems, itervalues, iterkeys
from six.moves import cStringIO

from collections import OrderedDict
from openmdao.core.fileref import FileRef
from openmdao.util.string_util import get_common_ancestor

class _ByObjWrapper(object):
    """
    We have to wrap byobj values in these in order to have param vec entries
    that are shared between parents and children all share the same object
    reference, so that when the internal val attribute is changed, all
    `VecWrapper`s that contain a reference to the wrapper will see the updated
    value.
    """
    __slots__ = ['val']
    def __init__(self, val):
        self.val = val

    def __str__(self):
        return str(self.val)

# using a slotted object here to save memory
class Accessor(object):
    __slots__ = ['val', 'imag_val', 'slice', 'meta', 'owned', 'pbo', 'remote',
                 'get', 'set', 'flat', 'probdata', 'vectype']
    def __init__(self, vecwrapper, slice, val, meta, probdata, alloc_complex,
                 owned=True, imag_val=None, dangling=False):
        """ Initialize this accessor.

        Args
        ----
        vecwrapper : `VecWrapper`
            `VecWrapper` that owns this `Accessor`.

        slice : `Slice` object
            A slice into the vector for this variable.

        val : float or ndarray
            Initial value of variable for this accessor.

        meta : dict
            Metadata for the variable collected from components.

        probdata : _ProbData
            A data object for Problem level data that we need in order to store
            flags that span multiple layers in the hierarchy.

        alloc_complex : bool, optional
            If True, allocate space for the imaginary part of the vector and
            configure all functions to support complex computation.

        owned : bool, optional
            True if this parameter is owned by the vecwrapper.

        imag_val : float or ndarray, optional
            Ininitial value for imaginary part of this vector. Only used under
            complex step, and always zero valued.

        dangling : bool, optional
            If True, this variable is an unconnected param.
        """
        self.owned = owned
        self.vectype = None

        self.pbo = bool(dangling or meta.get('pass_by_obj'))
        self.remote = meta.get('remote')

        if alloc_complex:
            self.probdata = probdata

        if self.pbo and not isinstance(val, _ByObjWrapper):
            self.val = _ByObjWrapper(val)
        else:
            self.val = val
            if alloc_complex is True and not isinstance(val, _ByObjWrapper):
                if imag_val is None:
                    imag_val = val*0.0
                self.imag_val = imag_val

        if self.remote or self.pbo:
            self.slice = None
        else:
            self.slice = slice
        self.meta = meta

        self.get, self.flat = self._setup_get_funct(vecwrapper, meta, alloc_complex)
        self.set = self._setup_set_funct(vecwrapper, meta, alloc_complex)

    def _setup_get_funct(self, vecwrapper, meta, alloc_complex):
        """
        Returns a tuple of efficient closures (nonflat and flat) to access
        the value contained in the metadata.
        """

        val = meta['val']
        flatfunc = None
        self.vectype = vecwrapper.vectype

        if self.remote:
            return self._remote_access_error, self._remote_access_error

        scale, offset = meta.get('unit_conv', (None, None))

        # Pass by Object methods
        if self.pbo:
            if scale:
                return self._get_pbo_units, flatfunc
            else:
                return self._get_pbo, flatfunc

        shape = meta['shape']
        if vecwrapper.deriv_units:
            offset = 0.0
        is_scalar = shape == 1
        if is_scalar:
            shapes_same = True
        else:
            shapes_same = (shape == val.size or shape == (val.size,))

        # No unit conversion.
        # dparams vector does no unit conversion.
        if scale is None or vecwrapper.deriv_units:

            if alloc_complex:
                flatfunc = self._get_arr_complex
                if is_scalar:
                    func = self._get_scalar_complex
                elif shapes_same:
                    func = flatfunc
                else:
                    func = self._get_arr_diff_shape_complex
            else:
                flatfunc = self._get_arr
                if is_scalar:
                    func = self._get_scalar
                elif shapes_same:
                    func = flatfunc
                else:
                    func = self._get_arr_diff_shape

        # We have a unit conversion
        else:
            if alloc_complex:
                flatfunc = self._get_arr_units_complex
                if is_scalar:
                    func = self._get_scalar_units_complex
                elif shapes_same:
                    func = flatfunc
                else:
                    func = self._get_arr_units_diff_shape_complex
            else:
                flatfunc = self._get_arr_units
                if is_scalar:
                    func = self._get_scalar_units
                elif shapes_same:
                    func = flatfunc
                else:
                    func = self._get_arr_units_diff_shape

        return func, flatfunc

    def _setup_set_funct(self, vecwrapper, meta, alloc_complex):
        """ Sets up our fast set functions."""

        if self.remote:
            return self._remote_access_error
        elif self.pbo:
            return self._set_pbo

        if meta['shape'] == 1:
            if alloc_complex:
                return self._set_scalar_complex
            else:
                return self._set_scalar
        else:
            if alloc_complex:
                return self._set_arr_complex
            else:
                return self._set_arr

    # accessor functions
    def _get_pbo(self):
        """pass by obj"""
        return self.val.val

    def _get_pbo_units(self):
        """Special unit conversions for pass by obj"""
        scale, offset = self.meta['unit_conv']
        vec = self.val.val + offset
        vec *= scale
        return vec

    def _get_arr(self):
        """Array with same shape."""
        return self.val

    def _get_arr_complex(self):
        """Array with same shape, complex support."""
        if self.probdata.in_complex_step:
            return self.val + self.imag_val*1j
        else:
            return self.val

    def _get_arr_diff_shape(self):
        """Array with different shape."""
        return self.val.reshape(self.meta['shape'])

    def _get_arr_diff_shape_complex(self):
        """Array with different shape, complex support."""
        if self.probdata.in_complex_step:
            val = self.val + self.imag_val*1j
        else:
            val = self.val
        return val.reshape(self.meta['shape'])

    def _get_scalar(self):
        """Fast scalar."""
        return self.val[0]

    def _get_scalar_complex(self):
        """Fast scalar, complex support."""
        if self.probdata.in_complex_step:
            return self.val[0] + self.imag_val[0]*1j
        else:
            return self.val[0]

    def _get_arr_units(self):
        """Array with same shape and unit conversion."""
        scale, offset = self.meta['unit_conv']
        vec = self.val + offset
        vec *= scale
        return vec

    def _get_arr_units_complex(self):
        """Array with same shape and unit conversion, complex support."""
        if self.probdata.in_complex_step:
            val = self.val + self.imag_val*1j
        else:
            val = self.val
        scale, offset = self.meta['unit_conv']
        vec = val + offset
        vec *= scale
        return vec

    def _get_arr_units_diff_shape(self):
        """Array with diff shape and unit conversion."""
        scale, offset = self.meta['unit_conv']
        vec = self.val + offset
        vec *= scale
        return vec.reshape(self.meta['shape'])

    def _get_arr_units_diff_shape_complex(self):
        """Array with diff shape and unit conversion, complex support."""
        if self.probdata.in_complex_step:
            val = self.val + self.imag_val*1j
        else:
            val = self.val
        scale, offset = self.meta['unit_conv']
        vec = val + offset
        vec *= scale
        return vec.reshape(self.meta['shape'])

    def _get_scalar_units(self):
        """Scalar with unit conversion."""
        scale, offset = self.meta['unit_conv']
        return scale*(self.val[0] + offset)

    def _get_scalar_units_complex(self):
        """Scalar with unit conversion, complex support."""
        if self.probdata.in_complex_step:
            val = self.val[0] + self.imag_val[0]*1j
        else:
            val = self.val[0]
        scale, offset = self.meta['unit_conv']
        return scale*(val + offset)

    def _set_arr(self, value):
        """Set an array value."""
        self.val[:] = value.flat

    def _set_arr_complex(self, value):
        """Set an array value, complex support."""
        if self.probdata.in_complex_step:
            self.val[:] = real(value.flat)
            self.imag_val[:] = imag(value.flat)
        else:
            self.val[:] = value.flat

    def _set_scalar(self, value):
        """Set a scalar value."""
        self.val[0] = value

    def _set_scalar_complex(self, value):
        """Set a scalar value, complex support."""
        if self.probdata.in_complex_step:
            self.val[0] = value.real
            self.imag_val[0] = imag(value)
        else:
            self.val[0] = value

    def _set_pbo(self, value):
        self.val.val = value

    def _remote_access_error(self, value=None):
        msg = "Cannot access remote Variable '{name}' in this process."
        raise RuntimeError(msg.format(name=self.meta['pathname']))

class VecWrapper(object):
    """
    A dict-like container of a collection of variables.

    Args
    ----
    sysdata : _SysData
        A data object for system level data

    probdata : _ProbData
        A data object for Problem level data that we need in order to store
        flags that span multiple layers in the hierarchy.

    comm : an MPI communicator (real or fake)
        a communicator that can be used for distributed operations
        when running under MPI.  If not running under MPI, it is
        ignored

    Attributes
    ----------
    idx_arr_type : dtype, optional
        A dtype indicating how index arrays are to be represented.
        The value 'i' indicates an numpy integer array, other
        implementations, e.g., petsc, will define this differently.
    """

    idx_arr_type = 'i'

    def __init__(self, sysdata, probdata, comm=None):
        self.comm = comm
        self.vec = None
        self._dat = OrderedDict()

        # Automatic unit conversion in target vectors
        self.deriv_units = False

        # Scaling support in source vectors
        self.vectype = None

        # Supports complex step
        self.alloc_complex = False

        self._sysdata = sysdata
        self._probdata = probdata

        self.scale_cache = None
        self.units_cache = None

    def _flat(self, name):
        """
        Return a flat version of the named variable, including any necessary conversions.
        """
        return self._dat[name].flat()

    def metadata(self, name):
        """
        Returns the metadata for the named variable.

        Args
        ----
        name : str
            Name of variable to get the metadata for.

        Returns
        -------
        dict
            The metadata dict for the named variable.

        Raises
        -------
        KeyError
            If the named variable is not in this vector.
        """
        try:
            return self._dat[name].meta
        except KeyError as error:
            raise KeyError("Variable '%s' does not exist" % name)

    def __getitem__(self, name):
        """
        Retrieve unflattened value of named var.

        Args
        ----
        name : str
            Name of variable to get the value for.

        Returns
        -------
            The unflattened value of the named variable.
        """
        return self._dat[name].get()

    def __setitem__(self, name, value):
        """
        Set the value of the named variable.

        Args
        ----
        name : str
            Name of variable to get the value for.

        value :
            The unflattened value of the named variable.
        """
        self._dat[name].set(value)

    def __len__(self):
        """
        Returns
        -------
            The number of keys (variables) in this vector.
        """
        return len(self._dat)

    def __contains__(self, key):
        """
        Returns
        -------
            A boolean indicating if the given key (variable name) is in this vector.
        """

        return key in self._dat

    def __iter__(self):
        """
        Returns
        -------
            A dictionary iterator over the items in _dat.
        """
        return self._dat.__iter__()

    def vec_val_iter(self):
        """
        Returns
        -------
            An iterator over names and values of all variables found in the
            flattened vector, i.e., no pass_by_obj variables.
        """
        return ((n, acc.val) for n, acc in iteritems(self._dat)
                       if not acc.pbo)

    def keys(self):
        """
        Returns
        -------
        list or KeyView (python 3)
            the keys (variable names) in this vector.
        """
        return self._dat.keys()

    def iterkeys(self):
        """
        Returns
        -------
        iter of str
            the keys (variable names) in this vector.
        """
        return iterkeys(self._dat)

    def items(self):
        """
        Returns
        -------
        list of (str, dict)
            List of tuples containing the name and metadata dict for each
            variable.
        """
        return [(name, acc.meta) for name, acc in iteritems(self._dat)]

    def iteritems(self):
        """
        Returns
        -------
        iterator
            Iterator returning the name and metadata dict for each variable.
        """
        return ((name, acc.meta) for name, acc in iteritems(self._dat))

    def values(self):
        """
        Returns
        -------
        list of dict
            List containing metadata dict for each variable.
        """
        return [acc.meta for acc in itervalues(self._dat)]

    def itervalues(self):
        """
        Returns
        -------
        iter of dict
            Iterator yielding metadata dict for each variable.
        """
        return (acc.meta for acc in itervalues(self._dat))

    def _get_local_idxs(self, name, idx_dict, get_slice=False):
        """
        Returns all of the indices for the named variable in this vector.

        Args
        ----
        name : str
            Name of variable to get the indices for.

        get_slice : bool, optional
            If True, return the idxs as a slice object, if possible.

        Returns
        -------
        size
            The size of the named variable.

        ndarray
            Index array containing all local indices for the named variable.
        """
        try:
            slc = self._dat[name].slice
            if slc is None:
                return self.make_idx_array(0, 0)
        except KeyError:
            # this happens if 'name' doesn't exist in this process
            return self.make_idx_array(0, 0)

        start, end = slc

        if name in idx_dict:
            #TODO: possible slice conversion
            idxs = self.to_idx_array(idx_dict[name]) + start
            if idxs.size > (end-start) or max(idxs) >= end:
                raise RuntimeError("Indices of interest specified for '%s'"
                                   "are too large" % name)
            return idxs
        else:
            if get_slice:
                return slice(start, end)
            return self.make_idx_array(start, end)

    def norm(self):
        """
        Calculates the norm of this vector.

        Returns
        -------
        float
            Norm of our internal vector.
        """
        return norm(self.vec)

    def get_view(self, system, comm, varmap):
        """
        Return a new `VecWrapper` that is a view into this one.

        Args
        ----
        system : `System`
            System for which the view is being created.

        comm : an MPI communicator (real or fake)
            A communicator that is used in the creation of the view.

        varmap : dict
            Mapping of variable names in the old `VecWrapper` to the names
            they will have in the new `VecWrapper`.

        Returns
        -------
        `VecWrapper`
            A new `VecWrapper` that is a view into this one.
        """
        view = self.__class__(system._sysdata, system._probdata, comm)
        view.alloc_complex = self.alloc_complex
        view.vectype = self.vectype
        view_size = 0

        start = -1

        alloc_complex = self.alloc_complex

        # varmap is ordered, in the same order as _dat
        for name, pname in iteritems(varmap):
            if name in self._dat:
                acc = self._dat[name]
                if acc.pbo or acc.remote:
                    view._dat[pname] = Accessor(view, None, acc.val, acc.meta,
                                                self._probdata,
                                                alloc_complex)
                else:
                    pstart, pend = acc.slice
                    if start == -1:
                        start = pstart
                        end = pend
                    else:
                        assert pstart == end, \
                               "%s not contiguous in block containing %s" % \
                               (name, varmap.keys())
                    end = pend
                    meta = acc.meta

                    if alloc_complex:
                        imag_val = acc.imag_val
                    else:
                        imag_val = None

                    view._dat[pname] = Accessor(view,
                                                (view_size, view_size + meta['size']),
                                                acc.val, meta, self._probdata,
                                                alloc_complex, imag_val=imag_val)
                    view_size += meta['size']

        if start == -1: # no items found
            view.vec = self.vec[0:0]
            if alloc_complex:
                view.imag_vec = self.imag_vec[0:0]

        else:
            view.vec = self.vec[start:end]
            if alloc_complex:
                view.imag_vec = self.imag_vec[start:end]

        return view

    def make_idx_array(self, start, end):
        """
        Return an index vector of the right int type for
        the current implementation.

        Args
        ----
        start : int
            The starting index.

        end : int
            The ending index.

        Returns
        -------
        ndarray of idx_arr_type
            index array containing all indices from start up to but
            not including end
        """
        return numpy.arange(start, end, dtype=self.idx_arr_type)

    def to_idx_array(self, indices):
        """
        Given some iterator of indices, return an index array of the
        right int type for the current implementation.

        Args
        ----
        indices : iterator of ints
            An iterator of indices.

        Returns
        -------
        ndarray of idx_arr_type
            Index array containing all of the given indices.

        """
        return numpy.array(indices, dtype=self.idx_arr_type)

    def merge_idxs(self, idxs):
        """
        Return source and target index arrays, built up from
        smaller index arrays.

        Args
        ----
        idxs : array
            Indices.

        Returns
        -------
        ndarray of idx_arr_type
            Index array containing all of the merged indices.

        """
        if len(idxs) == 0:
            return self.make_idx_array(0, 0)

        return numpy.concatenate(idxs)

    def dump(self, out_stream=sys.stdout):  # pragma: no cover
        """
        Args
        ----
        out_stream : file_like
            Where to send human readable output. Default is sys.stdout. Set to
            None to return a str.
        """

        if out_stream is None:
            out_stream = cStringIO()
            return_str = True
        else:
            return_str = False

        lens = [len(n) for n in self.keys()]
        nwid = max(lens) if lens else 10
        vlens = [len(repr(self[v])) for v in self.keys()]
        vwid = max(vlens) if vlens else 1
        for acc in itervalues(self._dat):
            if acc.pbo:
                defwid = 8
                break
        else:
            defwid = 1

        slens = [len('[{0[0]}:{0[1]}]'.format(self._dat[v].slice))
                   for v in self.keys()
                       if self._dat[v].slice is not None]+[defwid]
        swid = max(slens)

        for v, acc in iteritems(self._dat):
            if acc.pbo or acc.remote:
                continue
            if self._dat[v].slice is not None:
                uslice = '[{0[0]}:{0[1]}]'.format(self._dat[v].slice)
            else:
                uslice = ''
            template = "{0:<{nwid}} {1:<{swid}} {2:>{vwid}}\n"
            out_stream.write(template.format(v,
                                             uslice,
                                             repr(self[v]),
                                             nwid=nwid,
                                             swid=swid,
                                             vwid=vwid))

        for v, acc in iteritems(self._dat):
            if acc.pbo and not acc.remote:
                template = "{0:<{nwid}} {1:<{swid}} {2}\n"
                out_stream.write(template.format(v, '(by obj)',
                                                 repr(self[v]),
                                                 nwid=nwid,
                                                 swid=swid))
        if return_str:
            return out_stream.getvalue()


class SrcVecWrapper(VecWrapper):
    """ Vecwrapper for unknowns, resids, dunknowns, and dresids."""

    def setup(self, unknowns_dict, relevance=None, var_of_interest=None,
              store_byobjs=False, shared_vec=None, alloc_complex=False,
              vectype='u'):
        """
        Configure this vector to store a flattened array of the variables
        in unknowns. If store_byobjs is True, then 'pass by object' variables
        will also be stored.

        Args
        ----
        unknowns_dict : dict
            Dictionary of metadata for unknown variables collected from
            components.

        relevance : `Relevance` object
            Object that knows what vars are relevant for each var_of_interest.

        var_of_interest : str or None
            Name of the current variable of interest.

        store_byobjs : bool, optional
            If True, then store 'pass by object' variables.
            By default only 'pass by vector' variables will be stored.

        shared_vec : ndarray, optional
            If not None, create vec as a subslice of this array.

        alloc_complex : bool, optional
            If True, allocate space for the imaginary part of the vector and
            configure all functions to support complex computation.

        vectype : str('u'), optional
            Type of vector, can be 'u' (unknown), 'r' (resids), 'du' (dunknowns),
            or 'dr' (dresids).
        """

        # dunknowns/dresids vector has some additional behavior
        self.vectype = vectype

        vec_size = 0
        to_prom_name = self._sysdata.to_prom_name

        for path, meta in iteritems(unknowns_dict):
            promname = to_prom_name[path]
            if relevance is None or relevance.is_relevant(var_of_interest,
                                                    meta['top_promoted_name']):
                if ('pass_by_obj' not in meta or not meta['pass_by_obj']) and \
                       ('remote' not in meta or not meta['remote']):
                    slc = (vec_size, vec_size + meta['size'])
                    vec_size += meta['size']
                    self._dat[promname] = Accessor(self, slc, meta['val'], meta,
                                                   self._probdata, alloc_complex)
                else:
                    self._dat[promname] = Accessor(self, None, meta['val'], meta,
                                                   self._probdata, alloc_complex)

        if shared_vec is not None:
            self.vec = shared_vec[:vec_size]
        else:
            self.alloc_complex = alloc_complex
            self.vec = numpy.zeros(vec_size)
            if alloc_complex:
                self.imag_vec = numpy.zeros(vec_size)

        # map slices to the array
        for name, acc in iteritems(self._dat):
            if not acc.pbo:
                if acc.remote:
                    acc.val = numpy.empty(0, dtype=float)
                    if alloc_complex:
                        acc.imag_val = numpy.empty(0, dtype=float)
                else:
                    start, end = acc.slice
                    acc.val = self.vec[start:end]
                    if alloc_complex:
                        acc.imag_val = self.imag_vec[start:end]
                    meta = acc.meta
                    if store_byobjs:
                        # if store_byobjs is True, this is the unknowns vecwrapper,
                        # so initialize all of the values from the unknowns dicts.
                        if meta['shape'] == 1:
                            acc.val[0] = meta['val']
                        else:
                            acc.val[:] = meta['val'].flat

    def _get_flattened_sizes(self):
        """
        Collect all sizes of vars stored in our internal vector.

        Returns
        -------
        list of lists of (name, size) tuples
            A one entry list containing a list of tuples mapping var name to
            local size for 'pass by vector' variables.
        """
        return [[(n, acc.meta['size']) for n, acc in iteritems(self._dat)
                        if not acc.pbo]]

    def distance_along_vector_to_limit(self, alpha, duvec):
        """ Returns a new alpha so that new_u = current_u + alpha*duvec does
        not violate any `lower` or `upper` limits if specified.

        Args
        -----
        alpha: ndarray
            Initial value for step in gradient direction.
        duvec: `Vecwrapper`
            Direction to apply step. generally the gradient.

        Returns
        --------
        ndarray
            New step size(s), backtracked to prevent violation."""

        # A single index of the gradient can be zero, so we want to suppress
        # the warnings from numpy.
        old_warn = numpy.geterr()
        numpy.seterr(divide='ignore')

        try:
            for name, meta in iteritems(self):

                if 'remote' in meta:
                    continue

                val = self[name]
                idx = duvec._dat[name].slice[0]

                upper = meta.get('upper')
                if upper is not None:
                    diff = upper - val
                    alpha_bound = diff/duvec[name]
                    if isinstance(alpha_bound, float):

                        # If we are already violated for any reason,
                        # bring it back to the boundary.
                        if diff < 0.0:
                            alpha[idx] = alpha_bound

                        elif alpha_bound >= 0.0:
                            if alpha_bound < alpha[idx]:
                                alpha[idx] = alpha_bound

                    else:
                        j = 0
                        for new_val in alpha_bound:

                            # If we are already violated for any reason,
                            # bring it back to the boundary.
                            if diff[j] < 0.0:
                                alpha[idx+j] = new_val

                            elif new_val >= 0.0:
                                if new_val < alpha[idx+j]:
                                    alpha[idx+j] = new_val

                            j += 1

                lower = meta.get('lower')
                if lower is not None:
                    diff = lower - val
                    alpha_bound = diff/duvec[name]
                    if isinstance(alpha_bound, float):

                        # If we are already violated for any reason,
                        # bring it back to the boundary.
                        if diff > 0.0:
                            alpha[idx] = alpha_bound

                        elif alpha_bound >= 0.0:
                            if alpha_bound < alpha[idx]:
                                alpha[idx] = alpha_bound

                    else:
                        j = 0
                        for new_val in alpha_bound:

                            # If we are already violated for any reason,
                            # bring it back to the boundary.
                            if diff[j] > 0.0:
                                alpha[idx+j] = new_val

                            elif new_val >= 0.0:
                                if new_val < alpha[idx+j]:
                                    alpha[idx+j] = new_val

                            j += 1

        # Return numpy warn to what it was
        finally:
            numpy.seterr(divide=old_warn['divide'])

        return alpha

    def _scale_derivatives(self):
        """ Applies derivative of the resid scaling factor to the contents sitting
        in dunknowns or dresids.
        """
        if self.scale_cache is None:
            self._cache_scalers()

        for name, resid_scaler in self.scale_cache:
            acc = self._dat[name]
            acc.val *= 1.0/resid_scaler

    def _scale_values(self):
        """ Applies the 'resid_scaler' to the quantities sitting
        in the unknown or residual vectors.
        """
        if self.scale_cache is None:
            self._cache_scalers()

        for name, resid_scaler in self.scale_cache:
            acc = self._dat[name]
<<<<<<< HEAD
=======

            # Numpy division is slow. Faster to multiply by 1/scaler.
>>>>>>> 9298b166
            acc.val *= 1.0/resid_scaler

    def _cache_scalers(self):
        """ Caches the resid_scalers so we don't have to do a lot of looping."""

        scale_cache = []
        for name, acc in iteritems(self._dat):
            meta = acc.meta
            resid_scaler = meta.get('resid_scaler')

            if resid_scaler and self.vectype == 'u':
                resid_scaler = None

            if self.vectype == 'du':
                resid_scaler = None

            if resid_scaler:
                scale_cache.append((name, resid_scaler))

        self.scale_cache = scale_cache


class TgtVecWrapper(VecWrapper):
    """ VecWrapper for params and dparams. """

    def setup(self, parent_params_vec, params_dict, srcvec, my_params,
              connections, relevance=None, var_of_interest=None,
              store_byobjs=False, shared_vec=None, alloc_complex=False):
        """
        Configure this vector to store a flattened array of the variables
        in params_dict. Variable shape and value are retrieved from srcvec.

        Args
        ----
        parent_params_vec : `VecWrapper` or None
            `VecWrapper` of parameters from the parent `System`.

        params_dict : `OrderedDict`
            Dictionary of parameter absolute name mapped to metadata dict.

        srcvec : `VecWrapper`
            Source `VecWrapper` corresponding to the target `VecWrapper` we're building.

        my_params : list of str
            A list of absolute names of parameters that the `VecWrapper` we're building
            will 'own'.

        connections : dict of str : str
            A dict of absolute target names mapped to the absolute name of their
            source variable.

        relevance : `Relevance` object
            Object that knows what vars are relevant for each var_of_interest.

        var_of_interest : str or None
            Name of the current variable of interest.

        store_byobjs : bool, optional
            If True, store 'pass by object' variables in the `VecWrapper` we're building.

        shared_vec : ndarray, optional
            If not None, create vec as a subslice of this array.

        alloc_complex : bool, optional
            If True, allocate space for the imaginary part of the vector and
            configure all functions to support complex computation.
        """
        # dparams vector has some additional behavior
        if not store_byobjs:
            self.deriv_units = True

        src_to_prom_name = srcvec._sysdata.to_prom_name
        scoped_name = self._sysdata._scoped_abs_name
        vec_size = 0
        missing = []  # names of our params that we don't 'own'
        syspath = self._sysdata.pathname + '.'

        for meta in itervalues(params_dict):
            if relevance is None or relevance.is_relevant(var_of_interest,
                                                          meta['top_promoted_name']):
                pathname = meta['pathname']
                if pathname in my_params:
                    # if connected, get metadata from the source
                    try:
                        src = connections[pathname]
                    except KeyError:
                        raise RuntimeError("Parameter '%s' is not connected" % pathname)
                    src_pathname, idxs = src
                    src_rel_name = src_to_prom_name[src_pathname]
                    src_acc = srcvec._dat[src_rel_name]

                    slc, val = self._setup_var_meta(pathname, meta, vec_size,
                                                    src_acc, store_byobjs)

                    if 'remote' not in meta or not meta['remote']:
                        vec_size += meta['size']

                    self._dat[scoped_name(pathname)] = Accessor(self, slc, val,
                                                                meta,
                                                                self._probdata,
                                                                alloc_complex)

                elif parent_params_vec is not None and pathname in connections:
                    src, _ = connections[pathname]
                    common = get_common_ancestor(src, pathname)
                    if (common == self._sysdata.pathname or
                                                syspath not in common):
                        missing.append(pathname)

        if shared_vec is not None:
            self.vec = shared_vec[:vec_size]
        else:
            self.alloc_complex = alloc_complex
            self.vec = numpy.zeros(vec_size)
            if alloc_complex:
                self.imag_vec = numpy.zeros(vec_size)

        # map slices to the array
        for acc in itervalues(self._dat):
            if not (acc.pbo or acc.remote):
                start, end = acc.slice
                acc.val = self.vec[start:end]
                if alloc_complex:
                    acc.imag_val = self.imag_vec[start:end]

        # fill entries for missing params with views from the parent
        if parent_params_vec is not None:
            parent_scoped_name = parent_params_vec._sysdata._scoped_abs_name

        for pathname in missing:
            parent_acc = parent_params_vec._dat[parent_scoped_name(pathname)]
            newmeta = parent_acc.meta
            if newmeta['pathname'] == pathname:

                if alloc_complex is True and not newmeta.get('pass_by_obj'):
                    imag_val = parent_acc.imag_val
                else:
                    imag_val = None

                # mark this param as not 'owned' by this VW
                self._dat[scoped_name(pathname)] = Accessor(self, None,
                                                            parent_acc.val,
                                                            newmeta, self._probdata,
                                                            alloc_complex,
                                                            owned=False,
                                                            imag_val=imag_val)

        if self.deriv_units:
            self._cache_units()


    def _setup_var_meta(self, pathname, meta, index, src_acc, store_byobjs):
        """
        Populate the metadata dict for the named variable.

        Args
        ----
        pathname : str
            Absolute name of the variable.

        meta : dict
            Metadata for the variable collected from components.

        index : int
            Index into the array where the variable value is to be stored
            (if variable is not 'pass by object').

        src_acc : Accessor
            Accessor object for the source variable that this target variable is
            connected to.

        store_byobjs : bool, optional
            If True, store 'pass by object' variables in the `VecWrapper`
            we're building.
        """
        src_meta = src_acc.meta

        val = meta['val']

        if 'src_indices' not in meta and 'src_indices' not in src_meta:
            meta['size'] = src_meta['size']

        if src_acc.pbo:
            if not meta.get('remote') and store_byobjs and not isinstance(val, FileRef):
                val = src_acc.val
            meta['pass_by_obj'] = True
            slc = None
        elif meta.get('remote'):
            slc = None
        else:
            slc = (index, index + meta['size'])

        return slc, val

    def _add_unconnected_var(self, pathname, meta):
        """
        Add an entry to this vecwrapper for the given unconnected variable so the
        component can access its value through the vecwrapper.
        """
        if 'val' in meta:
            val = meta['val']
        elif 'shape' in meta:
            shape = meta['shape']
            val = numpy.zeros(shape)
        else:
            raise RuntimeError("Unconnected param '%s' has no specified val or shape" %
                               pathname)

        self._dat[self._sysdata._scoped_abs_name(pathname)] = \
                 Accessor(self, None, val, meta, self._probdata, False,
                          dangling=True)

    def _get_flattened_sizes(self):
        """
        Returns
        -------
        list of lists of tuples of the form (name, size)
            A one entry list of lists with tuples pairing names to local sizes
            of owned, local params in this `VecWrapper`.
        """
        return [[(n, acc.meta['size']) for n, acc in iteritems(self._dat)
                        if acc.owned and not acc.pbo]]

    def _apply_unit_derivatives(self):
        """ Applies derivative of the unit conversion factor to params
        sitting in vector.
        """

        if self.deriv_units:
            for name, val in self.units_cache:
                self._dat[name].val *= val

    def _cache_units(self):
        """ Caches the scalers so we don't have to do a lot of looping."""

        units_cache = []
        for name, acc in iteritems(self._dat):
            meta = acc.meta
            if 'unit_conv' in meta:
                units_cache.append((name, meta['unit_conv'][0]))

        self.units_cache = units_cache


class _PlaceholderVecWrapper(object):
    """
    A placeholder for a dict-like container of a collection of variables.

    Args
    ----
    name : str
        the name of the vector
    """

    def __init__(self, name=''):
        self.name = name

    def __getitem__(self, name):
        """
        Retrieve unflattened value of named var. Since this is just a
        placeholder, will raise an exception stating that setup() has
        not been called yet.

        Args
        ----
        name : str
            Name of variable to get the value for.

        Raises
        ------
        AttributeError
        """
        raise AttributeError("'%s' has not been initialized, "
                             "setup() must be called before '%s' can be accessed" %
                             (self.name, name))

    def __contains__(self, name):
        self.__getitem__(name)

    def __setitem__(self, name, value):
        """
        Set the value of the named variable. Since this is just a
        placeholder, will raise an exception stating that setup() has
        not been called yet.

        Args
        ----
        name : str
            Name of variable to get the value for.

        value :
            The unflattened value of the named variable.

        Raises
        ------
        AttributeError
        """
        raise AttributeError("'%s' has not been initialized, "
                             "setup() must be called before '%s' can be accessed" %
                             (self.name, name))<|MERGE_RESOLUTION|>--- conflicted
+++ resolved
@@ -969,11 +969,8 @@
 
         for name, resid_scaler in self.scale_cache:
             acc = self._dat[name]
-<<<<<<< HEAD
-=======
 
             # Numpy division is slow. Faster to multiply by 1/scaler.
->>>>>>> 9298b166
             acc.val *= 1.0/resid_scaler
 
     def _cache_scalers(self):
