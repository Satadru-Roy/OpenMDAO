--- conflicted
+++ resolved
@@ -112,17 +112,8 @@
             Indicates that 'pass by object' vars should be stored.  This is only true
             for the unknowns vecwrapper.
         """
-<<<<<<< HEAD
-        super(PetscSrcVecWrapper, self).setup(unknowns_dict, store_noflats=store_noflats)
-        print ('calling petsc_vec create, comm:', self.comm, self.vec)
-        if self.comm:
-            print ('calling petsc_vec create:', self.comm, self.comm.rank, self.comm.size)
-            self.petsc_vec = PETSc.Vec().createWithArray(self.vec, comm=self.comm)
-            print ('petsc_vec:', self.petsc_vec)
-=======
         super(PetscSrcVecWrapper, self).setup(unknowns_dict, store_byobjs=store_byobjs)
         self.petsc_vec = PETSc.Vec().createWithArray(self.vec, comm=self.comm)
->>>>>>> 013a5437
 
     def _get_flattened_sizes(self):
         """
@@ -233,14 +224,8 @@
         """
         super(PetscTgtVecWrapper, self).setup(parent_params_vec, params_dict,
                                               srcvec, my_params,
-<<<<<<< HEAD
-                                              connections, store_noflats)
-        if self.comm:
-            self.petsc_vec = PETSc.Vec().createWithArray(self.vec, comm=self.comm)
-=======
                                               connections, store_byobjs)
         self.petsc_vec = PETSc.Vec().createWithArray(self.vec, comm=self.comm)
->>>>>>> 013a5437
 
     def _get_flattened_sizes(self):
         """
