""" OpenMDAO Problem class defintion."""

from __future__ import print_function

import sys
import json
from itertools import chain
from six import iteritems, iterkeys, itervalues
from six.moves import cStringIO
import networkx as nx

import numpy as np

from openmdao.core.system import System
from openmdao.core.group import Group, get_absvarpathnames
from openmdao.core.component import Component
from openmdao.core.parallel_group import ParallelGroup
from openmdao.core.basic_impl import BasicImpl
from openmdao.core.checks import check_connections
from openmdao.core.driver import Driver
from openmdao.core.mpi_wrap import MPI, under_mpirun
from openmdao.core.relevance import Relevance

from openmdao.components.indep_var_comp import IndepVarComp
from openmdao.solvers.scipy_gmres import ScipyGMRES

from openmdao.units.units import get_conversion_tuple
from collections import OrderedDict
from openmdao.util.string_util import get_common_ancestor, name_relative_to
from openmdao.devtools.debug import debug


class Problem(System):
    """ The Problem is always the top object for running an OpenMDAO
    model.
    """

    def __init__(self, root=None, driver=None, impl=None):
        super(Problem, self).__init__()
        self.root = root

        if MPI:
            from openmdao.core.petsc_impl import PetscImpl
            if impl != PetscImpl:
                raise ValueError("To run under MPI, the impl for a Problem must be PetscImpl." )

        if impl is None:
            self._impl = BasicImpl
        else:
            self._impl = impl
        if driver is None:
            self.driver = Driver()
        else:
            self.driver = driver

    def __getitem__(self, name):
        """Retrieve unflattened value of named unknown or unconnected
        param variable from the root system.

        Args
        ----
        name : str
             The name of the variable.

        Returns
        -------
        The unflattened value of the given variable.
        """
        if name in self.root.unknowns:
            return self.root.unknowns[name]
        elif name in self.root.params:
            return self.root.params[name]
        elif name in self.root._to_abs_pnames:
            for p in self.root._to_abs_pnames[name]:
                return self._rec_get_param(p)
        elif name in self._dangling:
            for p in self._dangling[name]:
                return self._rec_get_param(p)
        else:
            raise KeyError("Variable '%s' not found." % name)

    def _rec_get_param(self, absname):
        parts = absname.rsplit('.', 1)
        if len(parts) == 1:
            return self.root.params[absname]
        else:
            grp = self.root._subsystem(parts[0])
            return grp.params[parts[1]]

    def __setitem__(self, name, val):
        """Sets the given value into the appropriate `VecWrapper`.
        'name' is assumed to be a promoted name.

        Args
        ----
        name : str
             The promoted name of the variable to set into the
             unknowns vector, or into params vectors if the params are
             unconnected.
        """
        if name in self.root.unknowns:
            self.root.unknowns[name] = val
        elif name in self._dangling:
            for p in self._dangling[name]:
                parts = p.rsplit('.', 1)
                if len(parts) == 1:
                    self.root.params[p] = val
                else:
                    grp = self.root._subsystem(parts[0])
                    grp.params[parts[1]] = val
        else:
            raise KeyError("Variable '%s' not found." % name)

    def _setup_connections(self, params_dict, unknowns_dict):
        """Generate a mapping of absolute param pathname to the pathname
        of its unknown.
        """
        # Get all explicit connections (stated with absolute pathnames)
        connections = self.root._get_explicit_connections()

        # go through promoted names of all top level params/unknowns
        # if promoted name in unknowns matches promoted name in params
        # that indicates an implicit connection. All connections are returned
        # in absolute form.
        implicit_conns, prom_noconns = _get_implicit_connections(self.root, params_dict,
                                                                 unknowns_dict)

        # combine implicit and explicit connections
        for tgt, srcs in iteritems(implicit_conns):
            connections.setdefault(tgt, []).extend(srcs)

        input_graph = nx.Graph()

        # resolve any input to input connections
        for tgt, srcs in iteritems(connections):
            for src in srcs:
                if src in params_dict:
                    input_graph.add_edge(src, tgt)

        # find any promoted but not connected inputs
        for p, meta in iteritems(params_dict):
            prom = meta['promoted_name']
            if prom in prom_noconns:
                for n in prom_noconns[prom]:
                    input_graph.add_edge(p, n)

        to_add = []
        for tgt, srcs in iteritems(connections):
            if tgt in input_graph:
                conn_inputs = nx.node_connected_component(input_graph, tgt)
                for s in srcs:
                    if s in unknowns_dict:
                        for t in conn_inputs:
                            to_add.append((t, s))

        for t, s in to_add:
            connections.setdefault(t, []).append(s)

        newconns = {}
        for tgt, srcs in iteritems(connections):
            unknown_srcs = set((s for s in srcs if s in unknowns_dict))
            if len(unknown_srcs) > 1:
                raise RuntimeError("Target '%s' is connected to multiple unknowns: %s" %
                                   (tgt, sorted(unknown_srcs)))

            if unknown_srcs:
                newconns[tgt] = unknown_srcs.pop()

        connections = newconns

        self._dangling = {}
        prom_unknowns = self.root._to_abs_unames
        for p, meta in iteritems(params_dict):
            if p not in connections:
                if meta['promoted_name'] not in prom_unknowns and p in input_graph:
                    self._dangling[meta['promoted_name']] = \
                        set(nx.node_connected_component(input_graph, p))
                else:
                    self._dangling[meta['promoted_name']] = set([meta['pathname']])

        return connections

    def setup(self, check=True, out_stream=sys.stdout):
        """Performs all setup of vector storage, data transfer, etc.,
        necessary to perform calculations.

        Args
        ----
        check : bool, optional
            Check for potential issues after setup is complete (the default
            is True)

        out_stream : a file-like object, optional
            Stream where report will be written if check is performed.
        """
        # if we modify the system tree, we'll need to call _setup_paths,
        # _setup_variables and _setup_connections again
        tree_changed = False

        # call _setup_variables again if we change metadata
        meta_changed = False

        # Give every system an absolute pathname
        self.root._setup_paths(self.pathname)

        # Returns the parameters and unknowns metadata dictionaries
        # for the root, which has an entry for each variable contained
        # in any child of root. Metadata for each variable will contain
        # the name of the variable relative to that system, the absolute
        # name of the variable, any user defined metadata, and the value,
        # size and/or shape if known. For example:
        #  unknowns_dict['G1.G2.foo.v1'] = {
        #     'promoted_name' :  'v1',
        #     'pathname' : 'G1.G2.foo.v1', # absolute path from the top
        #     'size' : 1,
        #     'shape' : 1,
        #     'val': 2.5,   # the initial value of that variable (if known)
        #  }
        params_dict, unknowns_dict = self.root._setup_variables()

        # collect all connections, both implicit and explicit from
        # anywhere in the tree, and put them in a dict where each key
        # is an absolute param name that maps to the absolute name of
        # a single source.
        connections = self._setup_connections(params_dict, unknowns_dict)

        # TODO: handle any automatic grouping of systems here...

        # divide MPI communicators among subsystems
        self._setup_communicators()

        # mark any variables in non-local Systems as 'remote'
        for comp in self.root.components(recurse=True):
            if not comp.is_active():
                meta_changed = True
                comp._set_vars_as_remote()

        if MPI:
            for s in self.root.components(recurse=True):
                if s.setup_distrib_idxs is not Component.setup_distrib_idxs:
                    # component defines its own setup_distrib_idxs, so
                    # the metadata will change
                    meta_changed = True

        # All changes to the system tree or variable metadata
        # must be complete at this point.

        # if the system tree has changed, we need to recompute pathnames,
        # variable metadata, and connections
        if tree_changed:
            self.root._setup_paths(self.pathname)
            params_dict, unknowns_dict = \
                    self.root._setup_variables(compute_indices=True)
            connections = self._setup_connections(params_dict, unknowns_dict)
        elif meta_changed:
            params_dict, unknowns_dict = \
                    self.root._setup_variables(compute_indices=True)

        # perform additional checks on connections
        # (e.g. for compatible types and shapes)
        check_connections(connections, params_dict, unknowns_dict)

        # calculate unit conversions and store in param metadata
        self._setup_units(connections, params_dict, unknowns_dict)

        # propagate top level promoted names, unit conversions,
        # and connections down to all subsystems
        for sub in self.root.subsystems(recurse=True, include_self=True):
            sub.connections = connections

            for meta in chain(itervalues(sub._params_dict),
                              itervalues(sub._unknowns_dict)):
                path = meta['pathname']
                if path in unknowns_dict:
                    meta['top_promoted_name'] = unknowns_dict[path]['promoted_name']
                else:
                    meta['top_promoted_name'] = params_dict[path]['promoted_name']
                    unit_conv = params_dict[path].get('unit_conv')
                    if unit_conv:
                        meta['unit_conv'] = unit_conv

        # Given connection information, create mapping from system pathname
        # to the parameters that system must transfer data to
        param_owners = _assign_parameters(connections)

        pois = self.driver.desvars_of_interest()
        oois = self.driver.outputs_of_interest()

        self._driver_vois = set()
        for tup in chain(pois, oois):
            self._driver_vois.update(tup)

        # make sure pois and oois all refer to existing vars.
        # NOTE: all variables of interest (includeing POIs) must exist in
        #      the unknowns dict
        promoted_unknowns = self.root._to_abs_unames

        for vnames in pois:
            for v in vnames:
                if v not in promoted_unknowns:
                    raise NameError("Can't find param of interest '%s'." % v)

        for vnames in oois:
            for v in vnames:
                if v not in promoted_unknowns:
                    raise NameError("Can't find quantity of interest '%s'." % v)

        mode = self._check_for_matrix_matrix(pois, oois)

        relevance = Relevance(self.root, params_dict, unknowns_dict, connections,
                              pois, oois, mode)

        # pass relevance object down to all systems and perform
        # auto ordering
        for s in self.root.subsystems(recurse=True, include_self=True):
            s._relevance = relevance
            if isinstance(s, Group):
                # set auto order if order not already set
                if not s._order_set:
                    s.set_order(s.list_auto_order())

        # create VecWrappers for all systems in the tree.
        self.root._setup_vectors(param_owners, impl=self._impl)

        # Prep for case recording
        self._start_recorders()

        # Prepare Driver
        self.driver._setup(self.root)

        # get map of vars to VOI indices
        self._poi_indices, self._qoi_indices = self.driver._map_voi_indices()

        # Prepare Solvers
        for sub in self.root.subgroups(recurse=True, include_self=True):
            sub.nl_solver.setup(sub)
            sub.ln_solver.setup(sub)

        # check for any potential issues
        if check:
            return self.check_setup(out_stream)
        return {}

    def _check_dangling_params(self, out_stream=sys.stdout):
        """ Check for parameters that are not connected to a source/unknown.
        this includes ALL dangling params, both promoted and unpromoted.
        """
        dangling_params = sorted(set([m['promoted_name']
                             for p, m in iteritems(self.root._params_dict)
                               if p not in self.root.connections]))
        if dangling_params:
            print("\nThe following parameters have no associated unknowns:",
                  file=out_stream)
            for d in dangling_params:
                print(d, file=out_stream)

        return dangling_params

    def _check_mode(self, out_stream=sys.stdout):
        """ Adjoint vs Forward mode appropriateness """
        if self._calculated_mode != self.root._relevance.mode:
            print("\nSpecified derivative mode is '%s', but calculated mode is '%s'\n(based "
                  "on param size of %d and unknown size of %d)" % (self.root._relevance.mode,
                                                                   self._calculated_mode,
                                                                   self._p_length,
                                                                   self._u_length),
                  file=out_stream)

        return (self.root._relevance.mode, self._calculated_mode)

    def _list_unit_conversions(self, out_stream=sys.stdout):
        """ List all unit conversions being made (including only units on one
        side)"""
        if self._unit_diffs:
            tuples = sorted(iteritems(self._unit_diffs))
            print("\nUnit Conversions")
            for (src, tgt), (sunit, tunit) in tuples:
                print("%s -> %s : %s -> %s" % (src, tgt, sunit, tunit),
                        file=out_stream)

            return tuples
        return []

    def _check_no_unknown_comps(self, out_stream=sys.stdout):
        """ Check for components without unknowns. """
        nocomps = sorted([c.pathname for c in self.root.components(recurse=True,
                                                                   local=True)
                          if len(c.unknowns) == 0])
        if nocomps:
            print("\nThe following components have no unknowns:", file=out_stream)
            for n in nocomps:
                print(n, file=out_stream)

        return nocomps

    def _check_no_recorders(self, out_stream=sys.stdout):
        """ Check for no case recorder. """
        recorders = []
        recorders.extend(self.driver.recorders)
        for grp in self.root.subgroups(recurse=True, local=True,
                                       include_self=True):
            recorders.extend(grp.nl_solver.recorders)
            recorders.extend(grp.ln_solver.recorders)

        if not recorders:
            print("\nNo recorders have been specified, so no data will be saved.",
                  file=out_stream)

        return recorders

    def _check_no_connect_comps(self, out_stream=sys.stdout):
        """ Check for unconnected components. """
        conn_comps = set([t.rsplit('.', 1)[0] for t in iterkeys(self.root.connections)])
        conn_comps.update([s.rsplit('.', 1)[0] for s in itervalues(self.root.connections)])
        noconn_comps = sorted([c.pathname for c in self.root.components(recurse=True, local=True)
                               if c.pathname not in conn_comps])
        if noconn_comps:
            print("\nThe following components have no connections:", file=out_stream)
            for comp in noconn_comps:
                print(comp, file=out_stream)

        return noconn_comps

    def _check_mpi(self, out_stream=sys.stdout):
        """ Some simple MPI checks. """
        if under_mpirun():
            parr = True
            # Indicate that there are no parallel systems if user is running under MPI
            if MPI.COMM_WORLD.rank == 0:
                for grp in self.root.subgroups(recurse=True, include_self=True):
                    if isinstance(grp, ParallelGroup):
                        break
                else:
                    parr = False
                    print("\nRunning under MPI, but no ParallelGroups were found.",
                          file=out_stream)

                mincpu, maxcpu = self.root.get_req_procs()
                if maxcpu is not None and MPI.COMM_WORLD.size > maxcpu:
                    print("\nmpirun was given %d MPI processes, but the problem can only use %d" %
                          (MPI.COMM_WORLD.size, maxcpu))

                return (MPI.COMM_WORLD.size, maxcpu, parr)
        # or any ParalleGroups found when not running under MPI
        else:
            pargrps = []
            for grp in self.root.subgroups(recurse=True, include_self=True):
                if isinstance(grp, ParallelGroup):
                    print("\nFound ParallelGroup '%s', but not running under MPI." %
                          grp.pathname, file=out_stream)
                    pargrps.append(grp.pathname)
            return sorted(pargrps)

    def _check_graph(self, out_stream=sys.stdout):
        """ Check for cycles in group w/o solver. """
        cycles = []
        ooo = []
        for grp in self.root.subgroups(recurse=True, include_self=True):
            graph = grp._get_sys_graph()

            strong = [s for s in nx.strongly_connected_components(graph)
                      if len(s) > 1]

            if strong:
                relstrong = []
                for slist in strong:
                    relstrong.append([])
                    for s in slist:
                        relstrong[-1].append(name_relative_to(grp.pathname, s))
                        relstrong[-1] = sorted(relstrong[-1])
                print("Group '%s' has the following cycles: %s" %
                      (grp.pathname, relstrong), file=out_stream)
                cycles.append(relstrong)

            # Components/Systems/Groups are not in the right execution order
            graph = grp._break_cycles(grp.list_order(), graph)

            visited = set()
            out_of_order = {}
            for sub in itervalues(grp._subsystems):
                visited.add(sub.pathname)
                for u, v in nx.dfs_edges(graph, sub.pathname):
                    if v in visited:
                        out_of_order.setdefault(name_relative_to(grp.pathname, v),
                                                set()).add(sub.pathname)

            if out_of_order:
                # scope ooo names to group
                for name in out_of_order:
                    out_of_order[name] = sorted([name_relative_to(grp.pathname, n)
                                                   for n in out_of_order[name]])
                print("Group '%s' has the following out-of-order subsystems:" %
                        grp.pathname, file=out_stream)
                for n, subs in iteritems(out_of_order):
                    print("   %s should run after %s" % (n, subs), file=out_stream)
                ooo.append((grp.pathname, list(iteritems(out_of_order))))
                print("Auto ordering would be: %s" % grp.list_auto_order(),
                      file=out_stream)

        return (cycles, sorted(ooo))

    def _check_gmres_under_mpi(self, out_stream=sys.stdout):
        """ warn when using ScipyGMRES solver under MPI.
        """
        if under_mpirun():
            has_parallel = False
            for s in self.root.subgroups(recurse=True, include_self=True):
                if isinstance(s, ParallelGroup):
                    has_parallel = True
                    break

            if has_parallel and isinstance(self.root.ln_solver, ScipyGMRES):
                print("ScipyGMRES is being used under MPI. Problems can arise "
                      "if a variable of interest (param/objective/constraint) "
                      "does not exist in all MPI processes.", file=out_stream)

    def check_setup(self, out_stream=sys.stdout):
        """Write a report to the given stream indicating any potential problems found
        with the current configuration of this ``Problem``.

        Args
        ----
        out_stream : a file-like object, optional
            Stream where report will be written.
        """
        print("##############################################", file=out_stream)
        print("Setup: Checking for potential issues...", file=out_stream)

        results = {} # dict of results for easier testing
        results['dangling_params'] = self._check_dangling_params(out_stream)
        results['mode'] = self._check_mode(out_stream)
        results['unit_diffs'] = self._list_unit_conversions(out_stream)
        results['no_unknown_comps'] = self._check_no_unknown_comps(out_stream)
        results['no_connect_comps'] = self._check_no_connect_comps(out_stream)
        results['recorders'] = self._check_no_recorders(out_stream)
        results['mpi'] = self._check_mpi(out_stream)
        results['cycles'], results['out_of_order'] = self._check_graph(out_stream)
        results['solver_issues'] = self._check_gmres_under_mpi(out_stream)

        # TODO: Incomplete optimization driver configuration
        # TODO: Parallelizability for users running serial models
        # TODO: io state of recorder-specific files?

        # loop over subsystems and let them add any specific checks to the stream
        for s in self.root.subsystems(recurse=True, local=True, include_self=True):
            stream = cStringIO()
            s.check_setup(out_stream=stream)
            content = stream.getvalue()
            if content:
                print("%s:\n%s\n" % (s.pathname, content), file=out_stream)
                results["@%s" % s.pathname] = content

        print("\nSetup: Check complete.", file=out_stream)
        print("##############################################\n", file=out_stream)

        return results

    def run(self):
        """ Runs the Driver in self.driver. """
        if self.root.is_active():
            self.driver.run(self)

    def _mode(self, mode, indep_list, unknown_list):
        """ Determine the mode based on precedence. The mode in `mode` is
        first. If that is 'auto', then the mode in root.ln_options takes
        precedence. If that is 'auto', then mode is determined by the width
        of the independent variable and quantity space."""

        self._p_length = 0
        self._u_length = 0
        uset = set()
        for unames in unknown_list:
            if isinstance(unames, tuple):
                uset.update(unames)
            else:
                uset.add(unames)
        pset = set()
        for pnames in indep_list:
            if isinstance(pnames, tuple):
                pset.update(pnames)
            else:
                pset.add(pnames)

        for meta in chain(itervalues(self.root._unknowns_dict),
                          itervalues(self.root._params_dict)):
            prom_name = meta['promoted_name']
            if prom_name in uset:
                self._u_length += meta['size']
                uset.remove(prom_name)
            if prom_name in pset:
                self._p_length += meta['size']
                pset.remove(prom_name)

        if uset:
            raise RuntimeError("Can't determine size of unknowns %s." % list(uset))
        if pset:
            raise RuntimeError("Can't determine size of params %s." % list(pset))

        # Choose mode based on size
        if self._p_length > self._u_length:
            self._calculated_mode = 'rev'
        else:
            self._calculated_mode = 'fwd'

        if mode == 'auto':
            mode = self.root.ln_solver.options['mode']
            if mode == 'auto':
                mode = self._calculated_mode

        return mode

    def calc_gradient(self, indep_list, unknown_list, mode='auto',
                      return_format='array'):
        """ Returns the gradient for the system that is slotted in
        self.root. This function is used by the optimizer but also can be
        used for testing derivatives on your model.

        Args
        ----
        indep_list : list of strings
            List of independent variable names that derivatives are to
            be calculated with respect to. All params must have a IndepVarComp.

        unknown_list : list of strings
            List of output or state names that derivatives are to
            be calculated for. All must be valid unknowns in OpenMDAO.

        mode : string, optional
            Deriviative direction, can be 'fwd', 'rev', 'fd', or 'auto'.
            Default is 'auto', which uses mode specified on the linear solver
            in root.

        return_format : string, optional
            Format for the derivatives, can be 'array' or 'dict'.

        Returns
        -------
        ndarray or dict
            Jacobian of unknowns with respect to params.
        """
        if mode not in ['auto', 'fwd', 'rev', 'fd']:
            msg = "mode must be 'auto', 'fwd', 'rev', or 'fd'"
            raise ValueError(msg)

        if return_format not in ['array', 'dict']:
            msg = "return_format must be 'array' or 'dict'"
            raise ValueError(msg)

        # Either analytic or finite difference
        if mode == 'fd' or self.root.fd_options['force_fd']:
            return self._calc_gradient_fd(indep_list, unknown_list,
                                          return_format)
        else:
            return self._calc_gradient_ln_solver(indep_list, unknown_list,
                                                 return_format, mode)

    def _calc_gradient_fd(self, indep_list, unknown_list, return_format):
        """ Returns the finite differenced gradient for the system that is slotted in
        self.root.

        Args
        ----
        indep_list : list of strings
            List of independent variable names that derivatives are to
            be calculated with respect to. All params must have a IndepVarComp.

        unknown_list : list of strings
            List of output or state names that derivatives are to
            be calculated for. All must be valid unknowns in OpenMDAO.

        return_format : string
            Format for the derivatives, can be 'array' or 'dict'.

        Returns
        -------
        ndarray or dict
            Jacobian of unknowns with respect to params.
        """
        root = self.root
        unknowns = root.unknowns
        params = root.params

        abs_params = []
        for name in indep_list:

            if name in unknowns:
                name = unknowns.metadata(name)['pathname']

            for target, src in iteritems(root.connections):
                if name == src:
                    name = target
                    break

            abs_params.append(name)

        Jfd = root.fd_jacobian(params, unknowns, root.resids, total_derivs=True,
                               fd_params=abs_params, fd_unknowns=unknown_list,
                               desvar_indices=self._poi_indices)

        def get_fd_ikey(ikey):
            # FD Input keys are a little funny....
            if isinstance(ikey, tuple):
                ikey = ikey[0]

            fd_ikey = ikey

            if fd_ikey not in params:
                # The user sometimes specifies the parameter output
                # name instead of its target because it is more
                # convenient
                for key, val in iteritems(root.connections):
                    if val == ikey:
                        fd_ikey = key
                        break

                # We need the absolute name, but the fd Jacobian
                # holds relative promoted inputs
                if fd_ikey not in params:
                    for key in params:
                        meta = params.metadata(key)
                        if meta['promoted_name'] == fd_ikey:
                            fd_ikey = meta['pathname']
                            break

            return fd_ikey

        if return_format == 'dict':
            J = {}
            for okey in unknown_list:
                J[okey] = {}
                for j, ikey in enumerate(indep_list):
                    abs_ikey = abs_params[j]
                    fd_ikey = get_fd_ikey(abs_ikey)

                    # Support for IndepVarComps that are buried in sub-Groups
                    if (okey, fd_ikey) not in Jfd:
                        fd_ikey = root._to_abs_pnames[fd_ikey][0]

                    J[okey][ikey] = Jfd[(okey, fd_ikey)]
        else:
            usize = 0
            psize = 0
            for u in unknown_list:
                usize += self.root.unknowns.metadata(u)['size']
            for p in indep_list:
                idx = self._poi_indices
                if p in idx:
                    psize += len(idx)
                else:
                    psize += self.root.unknowns.metadata(p)['size']
            J = np.zeros((usize, psize))

            ui = 0
            for u in unknown_list:
                pi = 0
                for j, p in enumerate(indep_list):
                    abs_ikey = abs_params[j]
                    fd_ikey = get_fd_ikey(abs_ikey)

                    # Support for IndepVarComps that are buried in sub-Groups
                    if (u, fd_ikey) not in Jfd:
                        fd_ikey = root._to_abs_pnames[fd_ikey][0]

                    pd = Jfd[u, fd_ikey]
                    rows, cols = pd.shape
                    if p in idx:
                        cols = len(idx)
                    for row in range(0, rows):
                        for col in range(0, cols):
                            J[ui+row, pi+col] = pd[row, col]
                    pi += cols
                ui += rows
        return J

    def _calc_gradient_ln_solver(self, indep_list, unknown_list, return_format, mode):
        """ Returns the gradient for the system that is slotted in
        self.root. The gradient is calculated using root.ln_solver.

        Args
        ----
        indep_list : list of strings
            List of independent variable names that derivatives are to
            be calculated with respect to. All params must have a IndepVarComp.

        unknown_list : list of strings
            List of output or state names that derivatives are to
            be calculated for. All must be valid unknowns in OpenMDAO.

        return_format : string
            Format for the derivatives, can be 'array' or 'dict'.

        mode : string
            Deriviative direction, can be 'fwd', 'rev', 'fd', or 'auto'.
            Default is 'auto', which uses mode specified on the linear solver
            in root.

        Returns
        -------
        ndarray or dict
            Jacobian of unknowns with respect to params.
        """

        root = self.root
        relevance = root._relevance
        unknowns = root.unknowns
        unknowns_dict = root._unknowns_dict
        to_abs_unames = root._to_abs_unames
        params = root.params
        comm = root.comm
        iproc = comm.rank
        nproc = comm.size
        owned = root._owning_ranks

        # Respect choice of mode based on precedence.
        # Call arg > ln_solver option > auto-detect
        mode = self._mode(mode, indep_list, unknown_list)

        fwd = mode == 'fwd'

        # Prepare model for calculation
        root.clear_dparams()
        for names in root._relevance.vars_of_interest(mode):
            for name in names:
                if name in root.dumat:
                    root.dumat[name].vec[:] = 0.0
                    root.drmat[name].vec[:] = 0.0

        # Linearize Model
        root.jacobian(params, unknowns, root.resids)

        # Initialize Jacobian
        if return_format == 'dict':
            J = {}
            for okeys in unknown_list:
                if isinstance(okeys, str):
                    okeys = (okeys,)
                for okey in okeys:
                    J[okey] = {}
                    for ikeys in indep_list:
                        if isinstance(ikeys, str):
                            ikeys = (ikeys,)
                        for ikey in ikeys:
                            J[okey][ikey] = None
        else:
            usize = 0
            psize = 0
            Jslices = {}
            for u in unknown_list:
                start = usize
                usize += self.root.unknowns.metadata(u)['size']
<<<<<<< HEAD
                Jslices[u] = slice(start, usize)
            for p in param_list:
=======
            for p in indep_list:
>>>>>>> 5697b8ac
                idx = self._poi_indices
                start = psize
                if p in idx:
                    psize += len(idx)
                else:
                    psize += self.root.unknowns.metadata(p)['size']
                Jslices[p] = slice(start, psize)
            J = np.zeros((usize, psize))

        if fwd:
            input_list, output_list = indep_list, unknown_list
            poi_indices, qoi_indices = self._poi_indices, self._qoi_indices
        else:
            input_list, output_list = unknown_list, indep_list
            qoi_indices, poi_indices = self._poi_indices, self._qoi_indices

        # Process our inputs/outputs of interest for parallel groups
        all_vois = self.root._relevance.vars_of_interest(mode)

        input_set = set()
        for inp in input_list:
            if isinstance(inp, str):
                input_set.add(inp)
            else:
                input_set.update(inp)

        # Our variables of interest include all sets for which at least
        # one variable is requested.
        voi_sets = []
        for voi_set in all_vois:
            for voi in voi_set:
                if voi in input_set:
                    voi_sets.append(voi_set)
                    break

        # Add any variables that the user "forgot". TODO: This won't be
        # necessary when we have an API to automatically generate the
        # IOI and OOI.
        flat_voi = [item for sublist in all_vois for item in sublist]
        for items in input_list:
            if isinstance(items, str):
                items = (items,)
            for item in items:
                if item not in flat_voi:
                    # Put them in serial groups
                    voi_sets.append((item,))

        voi_srcs = {}

        # If Forward mode, solve linear system for each param
        # If Adjoint mode, solve linear system for each unknown
        for params in voi_sets:
            rhs = OrderedDict()
            voi_idxs = {}

            old_size = None

            # Allocate all of our Right Hand Sides for this parallel set.
            for voi in params:
                vkey = voi if voi in self._driver_vois else None

                duvec = self.root.dumat[vkey]
                rhs[vkey] = np.zeros((len(duvec.vec), ))

                voi_srcs[vkey] = voi
                if voi in duvec:
                    in_idxs = duvec._get_local_idxs(voi, poi_indices)
                else:
                    in_idxs = []

                if len(in_idxs) == 0:
                    in_idxs = np.arange(0, unknowns_dict[to_abs_unames[voi][0]]['size'],dtype=int)

                if old_size is None:
                    old_size = len(in_idxs)
                elif old_size != len(in_idxs):
                    raise RuntimeError("Indices within the same VOI group must be the same size, but"
                                       " in the group %s, %d != %d" % (params,old_size,len(in_idxs)))
                voi_idxs[vkey] = in_idxs

            # at this point, we know that for all vars in the current
            # group of interest, the number of indices is the same. We loop
            # over the *size* of the indices and use the loop index to look
            # up the actual indices for the current members of the group
            # of interest.
            for i in range(len(in_idxs)):
                for voi in params:
                    vkey = voi if voi in self._driver_vois else None
                    rhs[vkey][:] = 0.0
                    # only set a 1.0 in the entry if that var is 'owned' by this rank
                    if self.root._owning_ranks[voi_srcs[vkey]] == iproc:
                        rhs[vkey][voi_idxs[vkey][i]] = 1.0

                # Solve the linear system
                dx_mat = root.ln_solver.solve(rhs, root, mode)

                for param, dx in iteritems(dx_mat):
                    if param in self._driver_vois:
                        vkey = param
                    else:
                        vkey = None
                        param = params[0] # if voi is None, params has only one serial entry

                    for item in output_list:
                        if not relevance.is_relevant(param, item):
                            continue

                        if fwd or owned[item] == iproc:
                            out_idxs = self.root.dumat[vkey]._get_local_idxs(item,
                                                               qoi_indices,
                                                               get_slice=True)
                            dxval = dx[out_idxs]
                            if dxval.size == 0:
                                dxval = None
                        else:
                            dxval = None
                        if nproc > 1:
                            dxval = comm.bcast(dxval, root=owned[item])

                        if dxval is not None:
                            nk = len(dxval)

                            if return_format == 'dict':
                                if fwd:
                                    if J[item][param] is None:
                                        J[item][param] = np.zeros((nk, len(in_idxs)))
                                    J[item][param][:, i] = dxval
                                else:
                                    if J[param][item] is None:
                                        J[param][item] = np.zeros((len(in_idxs), nk))
                                    J[param][item][i, :] = dxval
                            else:
                                if fwd:
                                    J[Jslices[item], Jslices[param].start+i] = dxval
                                else:
                                    J[Jslices[param].start+i, Jslices[item]] = dxval

        # Clean up after ourselves
        root.clear_dparams()

        return J

    def check_partial_derivatives(self, out_stream=sys.stdout):
        """ Checks partial derivatives comprehensively for all components in
        your model.

        Args
        ----

        out_stream : file_like
            Where to send human readable output. Default is sys.stdout. Set to
            None to suppress.

        Returns
        -------
        Dict of Dicts of Dicts

        First key is the component name;
        2nd key is the (output, input) tuple of strings;
        third key is one of ['rel error', 'abs error', 'magnitude', 'J_fd', 'J_fwd', 'J_rev'];

        For 'rel error', 'abs error', 'magnitude' the value is:

            A tuple containing norms for forward - fd, adjoint - fd, forward - adjoint using the best case fdstep

        For 'J_fd', 'J_fwd', 'J_rev' the value is:

            A numpy array representing the computed Jacobian for the three different methods of computation

        """

        root = self.root

        # Linearize the model
        root.jacobian(root.params, root.unknowns, root.resids)

        if out_stream is not None:
            out_stream.write('Partial Derivatives Check\n\n')

        data = {}
        skip_keys = set()

        # Derivatives should just be checked without parallel adjoint for now.
        voi = None

        # Check derivative calculations for all comps at every level of the
        # system hierarchy.
        for comp in root.components(recurse=True):
            cname = comp.pathname

            # No need to check comps that don't have any derivs.
            if comp.fd_options['force_fd']:
                continue

            # IndepVarComps are just clutter too.
            if isinstance(comp, IndepVarComp):
                continue

            data[cname] = {}
            jac_fwd = {}
            jac_rev = {}
            jac_fd = {}

            params = comp.params
            unknowns = comp.unknowns
            resids = comp.resids
            dparams = comp.dpmat[voi]
            dunknowns = comp.dumat[voi]
            dresids = comp.drmat[voi]

            if out_stream is not None:
                out_stream.write('-'*(len(cname)+15) + '\n')
                out_stream.write("Component: '%s'\n" % cname)
                out_stream.write('-'*(len(cname)+15) + '\n')

            # Figure out implicit states for this comp
            states = [n for n, m in iteritems(comp.unknowns) if m.get('state')]

            # Create all our keys and allocate Jacs
            for p_name in chain(dparams, states):

                dinputs = dunknowns if p_name in states else dparams
                p_size = np.size(dinputs[p_name])

                # Check dimensions of user-supplied Jacobian
                for u_name in unknowns:

                    u_size = np.size(dunknowns[u_name])
                    if comp._jacobian_cache:

                        # Go no further if we aren't defined.
                        if (u_name, p_name) not in comp._jacobian_cache:
                            skip_keys.add((u_name, p_name))
                            continue

                        user = comp._jacobian_cache[(u_name, p_name)].shape

                        # User may use floats for scalar jacobians
                        if len(user) < 2:
                            user = (user[0], 1)

                        if user[0] != u_size or user[1] != p_size:
                            msg = "derivative in component '{}' of '{}' wrt '{}' is the wrong size. " + \
                            "It should be {}, but got {}"
                            msg = msg.format(cname, u_name, p_name, (u_size,p_size), user)
                            raise ValueError(msg)

                    jac_fwd[(u_name, p_name)] = np.zeros((u_size, p_size))
                    jac_rev[(u_name, p_name)] = np.zeros((u_size, p_size))

            # Reverse derivatives first
            for u_name in dresids:
                u_size = np.size(dunknowns[u_name])

                # Send columns of identity
                for idx in range(u_size):
                    dresids.vec[:] = 0.0
                    root.clear_dparams()
                    dunknowns.vec[:] = 0.0

                    dresids.flat[u_name][idx] = 1.0
                    try:
                        dparams.adj_accumulate_mode = True
                        comp.apply_linear(params, unknowns, dparams,
                                          dunknowns, dresids, 'rev')
                    finally:
                        dparams.adj_accumulate_mode = False

                    for p_name in chain(dparams, states):
                        if (u_name, p_name) in skip_keys:
                            continue

                        dinputs = dunknowns if p_name in states else dparams

                        jac_rev[(u_name, p_name)][idx, :] = dinputs.flat[p_name]

            # Forward derivatives second
            for p_name in chain(dparams, states):

                dinputs = dunknowns if p_name in states else dparams
                p_size = np.size(dinputs[p_name])

                # Send columns of identity
                for idx in range(p_size):
                    dresids.vec[:] = 0.0
                    root.clear_dparams()
                    dunknowns.vec[:] = 0.0

                    dinputs.flat[p_name][idx] = 1.0
                    comp.apply_linear(params, unknowns, dparams,
                                      dunknowns, dresids, 'fwd')

                    for u_name in dresids:
                        if (u_name, p_name) in skip_keys:
                            continue

                        jac_fwd[(u_name, p_name)][:, idx] = dresids.flat[u_name]

            # Finite Difference goes last
            dresids.vec[:] = 0.0
            root.clear_dparams()
            dunknowns.vec[:] = 0.0
            jac_fd = comp.fd_jacobian(params, unknowns, resids)

            # Assemble and Return all metrics.
            _assemble_deriv_data(chain(dparams, states), resids, data[cname],
                                 jac_fwd, jac_rev, jac_fd, out_stream,
                                 skip_keys, c_name=cname)

        return data

    def check_total_derivatives(self, out_stream=sys.stdout):
        """ Checks total derivatives for problem defined at the top.

        Args
        ----

        out_stream : file_like
            Where to send human readable output. Default is sys.stdout. Set to
            None to suppress.

        Returns
        -------
        Dict of Dicts of Tuples of Floats

        First key is the (output, input) tuple of strings; second key is one
        of ['rel error', 'abs error', 'magnitude', 'fdstep']; Tuple contains
        norms for forward - fd, adjoint - fd, forward - adjoint using the
        best case fdstep.
        """

        if out_stream is not None:
            out_stream.write('Total Derivatives Check\n\n')

        # Params and Unknowns that we provide at this level.
        abs_indep_list = self.root._get_fd_params()
        param_srcs = [self.root.connections[p] for p in abs_indep_list]
        unknown_list = self.root._get_fd_unknowns()

        # Convert absolute parameter names to promoted ones because it is
        # easier for the user to read.
        indep_list = [self.root._unknowns_dict[p]['promoted_name'] for p in param_srcs]

        # Calculate all our Total Derivatives
        Jfor = self.calc_gradient(indep_list, unknown_list, mode='fwd',
                                  return_format='dict')
        Jrev = self.calc_gradient(indep_list, unknown_list, mode='rev',
                                  return_format='dict')
        Jfd = self.calc_gradient(indep_list, unknown_list, mode='fd',
                                 return_format='dict')

        Jfor = _jac_to_flat_dict(Jfor)
        Jrev = _jac_to_flat_dict(Jrev)
        Jfd = _jac_to_flat_dict(Jfd)

        # Assemble and Return all metrics.
        data = {}
        _assemble_deriv_data(indep_list, unknown_list, data,
                             Jfor, Jrev, Jfd, out_stream)

        return data

    def _start_recorders(self):
        """ Prepare recorders for recording."""
        self.driver.recorders.startup(self.root)

        for group in self.root.subgroups(recurse=True, include_self=True):
            for solver in (group.nl_solver, group.ln_solver):
                solver.recorders.startup(group)

    def _check_for_matrix_matrix(self, params, unknowns):
        """ Checks a system hiearchy to make sure that no settings violate the
        assumptions needed for matrix-matrix calculation. Returns the mode that
        the system needs to use.
        """

        mode = self._mode('auto', params, unknowns)

        # TODO : Only Linear GS is supported on system

        for sub in self.root.subgroups(recurse=True):
            sub_mode = sub.ln_solver.options['mode']

            # Modes must match root for all subs
            if sub_mode not in (mode, 'auto'):
                msg = "Group '{name}' has mode '{submode}' but the root group has mode '{rootmode}'." \
                        " Modes must match to use Matrix Matrix."
                msg = msg.format(name=sub.name, submode=sub_mode, rootmode=mode)
                raise RuntimeError(msg)

            # TODO : Only Linear GS is supported on sub

        return mode

    def _json_system_tree(self):
        """ Returns a json representation of the system hierarchy for the
        model in root.

        Returns
        -------
        json string
        """

        def _tree_dict(system):
            dct = OrderedDict()
            for s in system.subsystems(recurse=True):
                if isinstance(s, Group):
                    dct[s.name] = _tree_dict(s)
                else:
                    dct[s.name] = OrderedDict()
                    for vname, meta in iteritems(s.unknowns):
                        dct[s.name][vname] = m = meta.copy()
                        for mname in m:
                            if isinstance(m[mname], np.ndarray):
                                m[mname] = m[mname].tolist()
            return dct

        tree = OrderedDict()
        tree['root'] = _tree_dict(self.root)
        return json.dumps(tree)

    def _json_dependencies(self):
        """ Returns a json representation of the data dependency graph for
        the model in root..

        Returns
        -------
        A json string with a dependency matrix and a list of variable
        name labels.
        """
        return self.root._relevance.json_dependencies()

    def _setup_communicators(self):
        comm = self._impl.world_comm()

        # first determine how many procs that root can possibly use
        minproc, maxproc = self.root.get_req_procs()
        if MPI:
            if not (maxproc is None or maxproc >= comm.size):
                # we have more procs than we can use, so just raise an
                # exception to encourage the user not to waste resources :)
                raise RuntimeError("This problem was given %d MPI processes, "
                                   "but it requires between %d and %d." %
                                   (comm.size, minproc, maxproc))
            elif comm.size < minproc:
                if maxproc is None:
                    maxproc = '(any)'
                raise RuntimeError("This problem was given %d MPI processes, "
                                   "but it requires between %s and %s." %
                                   (comm.size, minproc, maxproc))

        self.root._setup_communicators(comm)

    def _setup_units(self, connections, params_dict, unknowns_dict):
        """
        Calculate unit conversion factors for any connected
        variables having different units and store them in params_dict.

        Args
        ----
        connections : dict
            A dict of target variables (absolute name) mapped
            to the absolute name of their source variable.

        params_dict : OrderedDict
            A dict of parameter metadata for the whole `Problem`.

        unknowns_dict : OrderedDict
            A dict of unknowns metadata for the whole `Problem`.
        """

        self._unit_diffs = {}
        for target, source in iteritems(connections):
            tmeta = params_dict[target]
            smeta = unknowns_dict[source]

            # units must be in both src and target to have a conversion
            if 'units' not in tmeta or 'units' not in smeta:
                # for later reporting in check_setup, keep track of any unit differences,
                # even for connections where one side has units and the other doesn't
                if 'units' in tmeta or 'units' in smeta:
                    self._unit_diffs[(source, target)] = (smeta.get('units'),
                                                          tmeta.get('units'))
                continue

            src_unit = smeta['units']
            tgt_unit = tmeta['units']

            try:
                scale, offset = get_conversion_tuple(src_unit, tgt_unit)
            except TypeError as err:
                if str(err) == "Incompatible units":
                    msg = "Unit '{s[units]}' in source '{s[promoted_name]}' "\
                        "is incompatible with unit '{t[units]}' "\
                        "in target '{t[promoted_name]}'.".format(s=smeta, t=tmeta)
                    raise TypeError(msg)
                else:
                    raise

            # If units are not equivalent, store unit conversion tuple
            # in the parameter metadata
            if scale != 1.0 or offset != 0.0:
                tmeta['unit_conv'] = (scale, offset)
                self._unit_diffs[(source, target)] = (smeta.get('units'),
                                                      tmeta.get('units'))


def _assign_parameters(connections):
    """Map absolute system names to the absolute names of the
    parameters they transfer data to.
    """
    param_owners = {}

    for par, unk in iteritems(connections):
        param_owners.setdefault(get_common_ancestor(par, unk), []).append(par)

    return param_owners


def _jac_to_flat_dict(jac):
    """ Converts a double `dict` jacobian to a flat `dict` Jacobian. Keys go
    from [out][in] to [out,in].

    Args
    ----

    jac : dict of dicts of ndarrays
        Jacobian that comes from calc_gradient when the return_type is 'dict'.

    Returns
    -------

    dict of ndarrays"""

    new_jac = {}
    for key1, val1 in iteritems(jac):
        for key2, val2 in iteritems(val1):
            new_jac[(key1, key2)] = val2

    return new_jac

def _assemble_deriv_data(params, resids, cdata, jac_fwd, jac_rev, jac_fd,
                         out_stream, skip_keys=(None, ), c_name='root'):
    """ Assembles dictionaries and prints output for check derivatives
    functions. This is used by both the partial and total derivative
    checks."""
    started = False

    for p_name in params:
        for u_name in resids:
            if (u_name, p_name) in skip_keys:
                continue

            ldata = cdata[(u_name, p_name)] = {}

            Jsub_fd = jac_fd[(u_name, p_name)]

            Jsub_for = jac_fwd[(u_name, p_name)]
            Jsub_rev = jac_rev[(u_name, p_name)]

            ldata['J_fd'] = Jsub_fd
            ldata['J_fwd'] = Jsub_for
            ldata['J_rev'] = Jsub_rev

            magfor = np.linalg.norm(Jsub_for)
            magrev = np.linalg.norm(Jsub_rev)
            magfd = np.linalg.norm(Jsub_fd)

            ldata['magnitude'] = (magfor, magrev, magfd)

            abs1 = np.linalg.norm(Jsub_for - Jsub_fd)
            abs2 = np.linalg.norm(Jsub_rev - Jsub_fd)
            abs3 = np.linalg.norm(Jsub_for - Jsub_rev)

            ldata['abs error'] = (abs1, abs2, abs3)

            if magfd == 0.0:
                rel1 = rel2 = rel3 = float('nan')
            else:
                rel1 = np.linalg.norm(Jsub_for - Jsub_fd)/magfd
                rel2 = np.linalg.norm(Jsub_rev - Jsub_fd)/magfd
                rel3 = np.linalg.norm(Jsub_for - Jsub_rev)/magfd

            ldata['rel error'] = (rel1, rel2, rel3)

            if out_stream is None:
                continue

            if started is True:
                out_stream.write(' -'*30 + '\n')
            else:
                started = True

            # Optional file_like output
            out_stream.write("  %s: '%s' wrt '%s'\n\n"% (c_name, u_name, p_name))

            out_stream.write('    Forward Magnitude : %.6e\n' % magfor)
            out_stream.write('    Reverse Magnitude : %.6e\n' % magrev)
            out_stream.write('         Fd Magnitude : %.6e\n\n' % magfd)

            out_stream.write('    Absolute Error (Jfor - Jfd) : %.6e\n' % abs1)
            out_stream.write('    Absolute Error (Jrev - Jfd) : %.6e\n' % abs2)
            out_stream.write('    Absolute Error (Jfor - Jrev): %.6e\n\n' % abs3)

            out_stream.write('    Relative Error (Jfor - Jfd) : %.6e\n' % rel1)
            out_stream.write('    Relative Error (Jrev - Jfd) : %.6e\n' % rel2)
            out_stream.write('    Relative Error (Jfor - Jrev): %.6e\n\n' % rel3)

            out_stream.write('    Raw Forward Derivative (Jfor)\n\n')
            out_stream.write(str(Jsub_for))
            out_stream.write('\n\n')
            out_stream.write('    Raw Reverse Derivative (Jrev)\n\n')
            out_stream.write(str(Jsub_rev))
            out_stream.write('\n\n')
            out_stream.write('    Raw FD Derivative (Jfor)\n\n')
            out_stream.write(str(Jsub_fd))
            out_stream.write('\n')

def _get_implicit_connections(root, params_dict, unknowns_dict):
    """
    Finds all matches between promoted names of parameters and
    unknowns.  Any matches imply an implicit connection.  All
    connections are expressed using absolute pathnames.

    This should only be called using params and unknowns from the
    top level `Group` in the system tree.

    Args
    ----
    params_dict : dict
        dictionary of metadata for all parameters in this `Group`

    unknowns_dict : dict
        dictionary of metadata for all unknowns in this `Group`

    Returns
    -------
    dict
        implicit connections in this `Group`, represented as a mapping
        from the pathname of the target to the pathname of the source

    Raises
    ------
    RuntimeError
        if a a promoted variable name matches multiple unknowns
    """

    # check if any promoted names correspond to mutiple unknowns
    for name, lst in iteritems(root._to_abs_unames):
        if len(lst) > 1:
            raise RuntimeError("Promoted name '%s' matches multiple unknowns: %s" %
                               (name, lst))

    connections = {}
    dangling = {}

    for prom_name, pabs_list in iteritems(root._to_abs_pnames):
        if prom_name in root._to_abs_unames:  # param has a src in unknowns
            uprom = root._to_abs_unames[prom_name]
            for pabs in pabs_list:
                connections[pabs] = set(uprom)
        else:
            dangling.setdefault(prom_name, set()).update(pabs_list)

    return connections, dangling<|MERGE_RESOLUTION|>--- conflicted
+++ resolved
@@ -848,12 +848,9 @@
             for u in unknown_list:
                 start = usize
                 usize += self.root.unknowns.metadata(u)['size']
-<<<<<<< HEAD
                 Jslices[u] = slice(start, usize)
-            for p in param_list:
-=======
+
             for p in indep_list:
->>>>>>> 5697b8ac
                 idx = self._poi_indices
                 start = psize
                 if p in idx:
