--- conflicted
+++ resolved
@@ -849,12 +849,7 @@
             if self.comm.rank == 0:
                 for grp in self.root.subgroups(recurse=True, include_self=True):
                     if (isinstance(grp, ParallelGroup) or
-<<<<<<< HEAD
                         isinstance(grp, ParallelFDGroup)):
-=======
-                        isinstance(grp, ParallelFDGroup) or
-                        isinstance(grp, ParallelDOEGroup)):
->>>>>>> d01b6c70
                         break
                 else:
                     parr = False
