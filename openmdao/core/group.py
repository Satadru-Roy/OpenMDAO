""" Defines the base class for a Group in OpenMDAO."""

from __future__ import print_function

import sys
import os
from collections import Counter
from six import iteritems, iterkeys, itervalues
from itertools import chain

import numpy as np
import networkx as nx

from openmdao.components.param_comp import ParamComp
from openmdao.core.basic_impl import BasicImpl
from openmdao.core.component import Component
from openmdao.core.mpi_wrap import MPI
from openmdao.core.system import System
from openmdao.solvers.run_once import RunOnce
from openmdao.solvers.scipy_gmres import ScipyGMRES
from collections import OrderedDict
from openmdao.util.type_util import real_types
from openmdao.util.string_util import name_relative_to

from openmdao.core.checks import ConnectError

trace = os.environ.get('TRACE_PETSC')

class Group(System):
    """A system that contains other systems."""

    def __init__(self):
        super(Group, self).__init__()

        self._subsystems = OrderedDict()
        self._local_subsystems = OrderedDict()
        self._src = {}
        self._src_idxs = {}
        self._data_xfer = {}

        self._local_unknown_sizes = None
        self._local_param_sizes = None

        # These solvers are the default
        self.ln_solver = ScipyGMRES()
        self.nl_solver = RunOnce()

        # Flag is true after order is set
        self._order_set = False

    def _subsystem(self, name):
        """
        Returns a reference to a named subsystem that is a direct or an indirect
        subsystem of the this system.  Raises an exception if the given name
        doesn't reference a subsystem.

        Args
        ----
        name : str
            Name of the subsystem to retrieve.

        Returns
        -------
        `System`
            A reference to the named subsystem.
        """
        s = self
        for part in name.split('.'):
            s = s._subsystems[part]
        return s

    def add(self, name, system, promotes=None):
        """Add a subsystem to this group, specifying its name and any variables
        that it promotes to the parent level.

        Args
        ----

        name : str
            The name by which the subsystem is to be known.

        system : `System`
            The subsystem to be added.

        promotes : tuple, optional
            The names of variables in the subsystem which are to be promoted.
        """

        # Can't call set after specifying an order
        if self._order_set:
            msg = 'You cannot call add after specifying an order.'
            raise RuntimeError(msg)

        if promotes is not None:
            system._promotes = promotes

        if name in self._subsystems:
            msg = "Group '%s' already contains a subsystem with name '%s'." % \
                  (self.name, name)
            raise RuntimeError(msg)
        elif hasattr(self, name):
            msg = "Group '%s' already contains an attribute with name '%s'." % \
                  (self.name, name)
            raise RuntimeError(msg)

        self._subsystems[name] = system
        setattr(self, name, system)
        system.name = name
        return system

    def connect(self, source, targets, src_indices=None):
        """Connect the given source variable to the given target
        variable.

        Args
        ----

        source : source
            The name of the source variable.

        targets : str OR iterable
            The name of one or more target variables.

        src_indices : index array, optional
            If specified, connect the specified entries of the full
            distributed source value to the target.
        """
        if isinstance(targets, str):
            targets = (targets,)

        for target in targets:
            self._src.setdefault(target, []).append(source)
            if src_indices is not None:
                self._src_idxs[target] = src_indices

    def subsystems(self, local=False, recurse=False, typ=System, include_self=False):
        """
        Args
        ----
        local : bool, optional
            If True, only return those `Components` that are local. Default is False.

        recurse : bool, optional
            If True, return all `Components` in the system tree, subject to
            the value of the local arg. Default is False.

        typ : type, optional
            If a class is specified here, only those subsystems that are instances
            of that type will be returned.  Default type is `System`.

        include_self : bool, optional
            If True, yield self before iterating over subsystems, assuming type
            of self is appropriate. Default is False.

        Returns
        -------
        iterator
            Iterator over subsystems.
        """
        if include_self and isinstance(self, typ):
            yield self

        subs = self._local_subsystems if local else self._subsystems

        for name, sub in iteritems(subs):
            if isinstance(sub, typ):
                yield sub
            if recurse and isinstance(sub, Group):
                for s in sub.subsystems(local, recurse, typ):
                    yield s

    def subgroups(self, local=False, recurse=False, include_self=False):
        """
        Returns
        -------
        iterator
            Iterator over subgroups.
        """
        return self.subsystems(local=local, recurse=recurse, typ=Group,
                               include_self=include_self)

    def components(self, local=False, recurse=False, include_self=False):
        """
        Returns
        -------
        iterator
            Iterator over sub-`Components`.
        """
        return self.subsystems(local=local, recurse=recurse, typ=Component,
                               include_self=include_self)

    def _setup_paths(self, parent_path):
        """Set the absolute pathname of each `System` in the tree.

        Args
        ----
        parent_path : str
            The pathname of the parent `System`, which is to be prepended to the
            name of this child `System` and all subsystems.
        """
        super(Group, self)._setup_paths(parent_path)
        for sub in self.subsystems():
            sub._setup_paths(self.pathname)

    def _setup_variables(self, compute_indices=False):
        """
        Create dictionaries of metadata for parameters and for unknowns for
        this `Group` and stores them as attributes of the `Group`. The
        promoted name of subsystem variables with respect to this `Group`
        is included in the metadata.

        Args
        ----
        compute_indices : bool, optional
            If True, call setup_distrib_idxs() to set values of
            'src_indices' metadata.

        Returns
        -------
        tuple
            A dictionary of metadata for parameters and for unknowns
            for all subsystems.
        """
        self._params_dict = OrderedDict()
        self._unknowns_dict = OrderedDict()
        self._data_xfer = {}
        self._to_abs_unames = {}
        self._to_abs_pnames = {}

        # set any src_indices metadata down at Component level so it will
        # percolate up to all levels above
        if self._src_idxs:
<<<<<<< HEAD
            for sub in self.subsystems(recurse=True):
                pdict = sub._params_dict
                for p, idxs in self._src_idxs.items():
                    if p.startswith(sub.pathname):
                        if isinstance(sub, Component):
                            pdict[p.rsplit('.',1)[1]]['src_indices'] = idxs
                        elif isinstance(sub, Group):
                            # it's a promoted var, resolve at next level
                            target = p.split('.',1)[1]
                            sub._src_idxs[target] = idxs
=======
            for comp in self.components(recurse=True):
                comp_pdict = comp._params_dict
                cpname = comp.pathname + '.'
                cplen = len(cpname)
                for p, idxs in iteritems(self._src_idxs):
                    if p[:cplen] == cpname:
                        comp_pdict[p.rsplit('.',1)[1]]['src_indices'] = idxs
>>>>>>> 0be0e413

        for sub in self.subsystems():
            subparams, subunknowns = sub._setup_variables(compute_indices)
            for p, meta in iteritems(subparams):
                meta = meta.copy()
                meta['promoted_name'] = self._promoted_name(meta['promoted_name'], sub)
                self._params_dict[p] = meta
                self._to_abs_pnames.setdefault(meta['promoted_name'], []).append(p)

            for u, meta in iteritems(subunknowns):
                meta = meta.copy()
                meta['promoted_name'] = self._promoted_name(meta['promoted_name'], sub)
                self._unknowns_dict[u] = meta
                self._to_abs_unames.setdefault(meta['promoted_name'], []).append(u)

            # check for any promotes that didn't match a variable
            sub._check_promotes()

        # set src_indices for promoted vars (needed to setup dicts first to find them)
        for p, idxs in self._src_idxs.items():
            p_abs = get_absvarpathnames(p, self._params_dict, 'params')[0]
            self._params_dict[p_abs]['src_indices'] = idxs

        return self._params_dict, self._unknowns_dict

    def _promoted_name(self, name, subsystem):
        """
        Returns
        -------
        str
            The promoted name of the given variable.
        """
        if subsystem._promoted(name):
            return name
        if len(subsystem.name) > 0:
            return '.'.join((subsystem.name, name))
        else:
            return name

    def _setup_communicators(self, comm):
        """
        Assign communicator to this `Group` and all of its subsystems.

        Args
        ----
        comm : an MPI communicator (real or fake)
            The communicator being offered by the parent system.
        """
        self._local_subsystems = OrderedDict()

        self.comm = comm

        for sub in self.subsystems():
            sub._setup_communicators(self.comm)
            if self.is_active() and sub.is_active():
                self._local_subsystems[sub.name] = sub

    def _setup_vectors(self, param_owners, parent=None,
                       top_unknowns=None, impl=BasicImpl):
        """Create `VecWrappers` for this `Group` and all below it in the
        `System` tree.

        Args
        ----
        param_owners : dict
            A dictionary mapping `System` pathnames to the pathnames of parameters
            they are reponsible for propagating.

        parent : `Group`, optional
            The `Group` that contains this `Group`, if any.

        top_unknowns : `VecWrapper`, optional
            The `Problem` level unknowns `VecWrapper`.

        impl : an implementation factory, optional
            Specifies the factory object used to create `VecWrapper` and
            `DataTransfer` objects.
        """
        self.params = self.unknowns = self.resids = None
        self.dumat, self.dpmat, self.drmat = {}, {}, {}
        self._local_unknown_sizes = None
        self._local_param_sizes = None
        self._owning_ranks = None

        if not self.is_active():
            return

        self._impl_factory = impl

        my_params = param_owners.get(self.pathname, [])
        if parent is None:
            self._create_vecs(my_params, var_of_interest=None, impl=impl)
            top_unknowns = self.unknowns
        else:
            # map promoted name in parent to corresponding promoted name in this view
            self._relname_map = self._get_relname_map(parent.unknowns)
            self._create_views(top_unknowns, parent, my_params,
                               var_of_interest=None)

        self._u_size_dicts = self.unknowns._get_flattened_sizes()
        self._p_size_dicts = self.params._get_flattened_sizes()

        self._owning_ranks = self._get_owning_ranks()

        self._setup_data_transfer(my_params, None)

        # TODO: determine the size of the largest grouping of parallel subvecs, allocate
        #       an array of that size, and sub-allocate from that for all relevant subvecs
        #       We should never need more memory than the largest sized collection of parallel
        #       vecs.

        # create storage for the relevant vecwrappers,
        # keyed by variable_of_interest
        for group, vois in iteritems(self._relevance.groups):
            if group is not None:
                for voi in vois:
                    if parent is None:
                        self._create_vecs(my_params, voi, impl)
                    else:
                        self._create_views(top_unknowns, parent, my_params,
                                           voi)

                    self._setup_data_transfer(my_params, voi)

        # convert any src_indices to index arrays
        for meta in itervalues(self._params_dict):
            if 'src_indices' in meta:
                meta['src_indices'] = self.params.to_idx_array(meta['src_indices'])

        for sub in self.subsystems():
            sub._setup_vectors(param_owners, parent=self,
                               top_unknowns=top_unknowns)

        # now that all of the vectors and subvecs are allocated, calculate
        # and cache the ls_inputs.
        self._ls_inputs = {}
        for voi, vec in iteritems(self.dumat):
            self._ls_inputs[voi] = self._all_params(voi)

        self._relname_map = None # reclaim some memory

    def _create_vecs(self, my_params, var_of_interest, impl):
        """ This creates our vecs and mats. This is only called on
        the top level Group.
        """
        comm = self.comm
        sys_pathname = self.pathname
        params_dict = self._params_dict
        unknowns_dict = self._unknowns_dict

        self.comm = comm

        # create implementation specific VecWrappers
        if var_of_interest is None:
            self.unknowns = impl.create_src_vecwrapper(sys_pathname, comm)
            self.resids = impl.create_src_vecwrapper(sys_pathname, comm)
            self.params = impl.create_tgt_vecwrapper(sys_pathname, comm)

            # populate the VecWrappers with data
            self.unknowns.setup(unknowns_dict,
                                relevance=self._relevance,
                                var_of_interest=None, store_byobjs=True)
            self.resids.setup(unknowns_dict,
                              relevance=self._relevance,
                              var_of_interest=None)
            self.params.setup(None, params_dict, self.unknowns,
                              my_params, self.connections,
                              relevance=self._relevance,
                              var_of_interest=None, store_byobjs=True)

        dunknowns = impl.create_src_vecwrapper(sys_pathname, comm)
        dresids = impl.create_src_vecwrapper(sys_pathname, comm)
        dparams = impl.create_tgt_vecwrapper(sys_pathname, comm)

        dunknowns.setup(unknowns_dict, relevance=self._relevance,
                        var_of_interest=var_of_interest)
        dresids.setup(unknowns_dict, relevance=self._relevance,
                      var_of_interest=var_of_interest)
        dparams.setup(None, params_dict, self.unknowns, my_params,
                      self.connections, relevance=self._relevance,
                      var_of_interest=var_of_interest)

        self.dumat[var_of_interest] = dunknowns
        self.drmat[var_of_interest] = dresids
        self.dpmat[var_of_interest] = dparams

    def _get_fd_params(self):
        """
        Get the list of parameters that are needed to perform a
        finite difference on this `Group`.

        Returns
        -------
        list of str
            List of names of params that have sources that are ParamComps
            or sources that are outside of this `Group` .
        """
        conns = self.connections
        mypath = self.pathname + '.' if self.pathname else ''
        mplen = len(mypath)

        params = []
        for tgt, src in iteritems(conns):
            if mypath == tgt[:mplen]:
                # look up the Component that contains the source variable
                scname = src.rsplit('.', 1)[0]
                if mypath == scname[:mplen]:
                    src_comp = self._subsystem(scname[mplen:])
                    if isinstance(src_comp, ParamComp):
                        params.append(tgt[mplen:])
                else:
                    params.append(tgt[mplen:])

        return params

    def _get_fd_unknowns(self):
        """
        Get the list of unknowns that are needed to perform a
        finite difference on this `Group`.

        Returns
        -------
        list of str
            List of names of unknowns for this `Group` that don't come from a
            `ParamComp`.
        """
        mypath = self.pathname + '.' if self.pathname else ''
        fd_unknowns = []
        for name, meta in iteritems(self.unknowns):
            # look up the subsystem containing the unknown
            sub = self._subsystem(meta['pathname'].rsplit('.', 1)[0][len(mypath):])
            if not isinstance(sub, ParamComp):
                fd_unknowns.append(name)

        return fd_unknowns

    def _get_explicit_connections(self):
        """
        Returns
        -------
        dict
            Explicit connections in this `Group`, represented as a mapping
            from the pathname of the target to the pathname of the source.
        """
        connections = {}
        for sub in self.subgroups():
            connections.update(sub._get_explicit_connections())

        for tgt, srcs in iteritems(self._src):
            for src in srcs:
                try:
                    src_pathnames = self._to_abs_unames[src]
                except KeyError as error:
                    try:
                        src_pathnames = self._to_abs_pnames[src]
                    except KeyError as error:
                        raise ConnectError.nonexistent_src_error(src, tgt)

                try:
                    for tgt_pathname in self._to_abs_pnames[tgt]:
                        connections.setdefault(tgt_pathname, []).extend(src_pathnames)
                except KeyError as error:
                    try:
                        self._to_abs_unames[tgt]
                    except KeyError as error:
                        raise ConnectError.nonexistent_target_error(src, tgt)
                    else:
                        raise ConnectError.invalid_target_error(src, tgt)

        return connections

    def solve_nonlinear(self, params=None, unknowns=None, resids=None, metadata=None):
        """
        Solves the group using the slotted nl_solver.

        Args
        ----
        params : `VecWrapper`, optional
            `VecWrapper` containing parameters. (p)

        unknowns : `VecWrapper`, optional
            `VecWrapper` containing outputs and states. (u)

        resids : `VecWrapper`, optional
            `VecWrapper` containing residuals. (r)

        metadata : dict, optional
            Dictionary containing execution metadata (e.g. iteration coordinate).
        """
        if self.is_active():
            params = params if params is not None else self.params
            unknowns = unknowns if unknowns is not None else self.unknowns
            resids = resids if resids is not None else self.resids

            self.nl_solver.solve(params, unknowns, resids, self, metadata)

    def children_solve_nonlinear(self, metadata):
        """
        Loops over our children systems and asks them to solve.

        Args
        ----
        metadata : dict
            Dictionary containing execution metadata (e.g. iteration coordinate).
        """

        # transfer data to each subsystem and then solve_nonlinear it
        for sub in self.subsystems():
            self._transfer_data(sub.name)
            if sub.is_active():
                if isinstance(sub, Component):
                    sub.solve_nonlinear(sub.params, sub.unknowns, sub.resids)
                else:
                    sub.solve_nonlinear(sub.params, sub.unknowns, sub.resids, metadata)

    def apply_nonlinear(self, params, unknowns, resids, metadata=None):
        """
        Evaluates the residuals of our children systems.

        Args
        ----
        params : `VecWrapper`
            `VecWrapper` containing parameters. (p)

        unknowns : `VecWrapper`
            `VecWrapper` containing outputs and states. (u)

        resids : `VecWrapper`
            `VecWrapper` containing residuals. (r)

        metadata : dict, optional
            Dictionary containing execution metadata (e.g. iteration coordinate).
        """
        if not self.is_active():
            return

        # transfer data to each subsystem and then apply_nonlinear to it
        for sub in self.subsystems():
            self._transfer_data(sub.name)
            if sub.is_active():
                if isinstance(sub, Component):
                    sub.apply_nonlinear(sub.params, sub.unknowns, sub.resids)
                else:
                    sub.apply_nonlinear(sub.params, sub.unknowns, sub.resids, metadata)

    def jacobian(self, params, unknowns, resids):
        """
        Linearize all our subsystems.

        Args
        ----
        params : `VecWrapper`
            `VecWrapper` containing parameters. (p)

        unknowns : `VecWrapper`
            `VecWrapper` containing outputs and states. (u)

        resids : `VecWrapper`
            `VecWrapper` containing residuals. (r)
        """

        for sub in self.subsystems(local=True):

            # Instigate finite difference on child if user requests.
            if sub.fd_options['force_fd']:
                # Groups need total derivatives
                if isinstance(sub, Group):
                    total_derivs = True
                else:
                    total_derivs = False
                jacobian_cache = sub.fd_jacobian(sub.params, sub.unknowns,
                                                 sub.resids,
                                                 total_derivs=total_derivs)
            else:
                jacobian_cache = sub.jacobian(sub.params, sub.unknowns,
                                              sub.resids)

            # Cache the Jacobian for Components that aren't Paramcomps.
            # Also cache it for systems that are finite differenced.
            if (isinstance(sub, Component) or \
                                   sub.fd_options['force_fd']) and \
                                   not isinstance(sub, ParamComp):
                sub._jacobian_cache = jacobian_cache

            # The user might submit a scalar Jacobian as a float.
            # It is really inconvenient if we don't allow it.
            if jacobian_cache is not None:
                for key, J in iteritems(jacobian_cache):
                    if isinstance(J, real_types):
                        jacobian_cache[key] = np.array([[J]])
                    shape = jacobian_cache[key].shape
                    if len(shape) < 2:
                        jacobian_cache[key] = jacobian_cache[key].reshape((shape[0], 1))

    def apply_linear(self, mode, ls_inputs=None, vois=[None]):
        """Calls apply_linear on our children. If our child is a `Component`,
        then we need to also take care of the additional 1.0 on the diagonal
        for explicit outputs.

        df = du - dGdp * dp or du = df and dp = -dGdp^T * df

        Args
        ----

        mode : string
            Derivative mode, can be 'fwd' or 'rev'.

        ls_inputs : dict
            We can only solve derivatives for the inputs the instigating
            system has access to.

        vois: list of strings
            List of all quantities of interest to key into the mats.
        """
        if not self.is_active():
            return

        if mode == 'fwd':
            self._transfer_data(deriv=True) # Full Scatter

        for sub in self.subsystems(local=True):
            # Components that are not paramcomps perform a matrix-vector
            # product on their variables. Any group where the user requests
            # a finite difference is also treated as a component.
            if (isinstance(sub, Component) or \
                             sub.fd_options['force_fd']) and \
                             not isinstance(sub, ParamComp):
                self._sub_apply_linear_wrapper(sub, mode, vois, ls_inputs)

            # Groups and all other systems just call their own apply_linear.
            else:
                sub.apply_linear(mode, ls_inputs=ls_inputs, vois=vois)

        if mode == 'rev':
            self._transfer_data(mode='rev', deriv=True) # Full Scatter

    def _sub_apply_linear_wrapper(self, system, mode, vois, ls_inputs=None):
        """
        Calls apply_linear on any Component-like subsystem. This
        basically does two things: 1) multiplies the user Jacobian by -1, and
        2) puts a 1 on the diagonal for all explicit outputs.

        Args
        ----

        system : `System`
            Subsystem of interest, either a `Component` or a `Group` that is
            being finite differenced.

        mode : string
            Derivative mode, can be 'fwd' or 'rev'.

        vois: list of strings
            List of all quantities of interest to key into the mats.

        ls_inputs : dict
            We can only solve derivatives for the inputs the instigating
            system has access to.
        """

        for voi in vois:

            dresids = system.drmat[voi]
            dunknowns = system.dumat[voi]
            dparams = system.dpmat[voi]

            # Linear GS imposes a stricter requirement on whether or not to run.
            abs_inputs = {meta['pathname'] for meta in itervalues(dparams)}

            # Forward Mode
            if mode == 'fwd':

                dresids.vec[:] = 0.0

                if ls_inputs[voi] is None or abs_inputs.intersection(ls_inputs[voi]):

                    # Speedhack, don't call component's derivatives if
                    # incoming vector is zero.
                    nonzero = False
                    for key in system._get_fd_params():
                        try:
                            value = dparams.flat[key]
                        # Var might be irrelevant.
                        except KeyError:
                            continue
                        if np.any(value):
                            nonzero = True
                            break

                    if not nonzero:
                        # check for all zero states
                        for key, meta in iteritems(system.unknowns):
                            if meta.get('state') and np.any(dunknowns.flat[key]):
                                nonzero = True
                                break

                    if nonzero:
                        if system.fd_options['force_fd']:
                            system._apply_linear_jac(system.params, system.unknowns, dparams,
                                                     dunknowns, dresids, mode)
                        else:
                            system.apply_linear(system.params, system.unknowns, dparams,
                                                dunknowns, dresids, mode)
                dresids.vec *= -1.0

                for var, meta in iteritems(dunknowns):
                    # Skip all states
                    if not meta.get('state'):
                        dresids[var] += dunknowns[var]

            # Adjoint Mode
            elif mode == 'rev':

                dparams.vec[:] = 0.0

                # Sign on the local Jacobian needs to be -1 before
                # we add in the fake residual. Since we can't modify
                # the 'du' vector at this point without stomping on the
                # previous component's contributions, we can multiply
                # our local 'arg' by -1, and then revert it afterwards.
                dresids.vec *= -1.0

                if ls_inputs[voi] is None or set(abs_inputs).intersection(ls_inputs[voi]):

                    # Speedhack, don't call component's derivatives if
                    # incoming vector is zero.
                    if np.any(dresids.vec):
                        try:
                            dparams.adj_accumulate_mode = True
                            if system.fd_options['force_fd']:
                                system._apply_linear_jac(system.params,
                                                         system.unknowns, dparams,
                                                         dunknowns, dresids, mode)
                            else:
                                system.apply_linear(system.params, system.unknowns,
                                                    dparams, dunknowns, dresids, mode)
                        finally:
                            dparams.adj_accumulate_mode = False

                dresids.vec *= -1.0

                for var, meta in iteritems(dunknowns):
                    # Skip all states
                    if not meta.get('state'):
                        dunknowns[var] += dresids[var]

    def solve_linear(self, dumat, drmat, vois, mode=None):
        """
        Single linear solution applied to whatever input is sitting in
        the rhs vector.

        Args
        ----
        dumat : dict of `VecWrappers`
            In forward mode, each `VecWrapper` contains the incoming vector
            for the states. There is one vector per quantity of interest for
            this problem. In reverse mode, it contains the outgoing vector for
            the states. (du)

        drmat : `dict of VecWrappers`
            `VecWrapper` containing either the outgoing result in forward mode
            or the incoming vector in reverse mode. There is one vector per
            quantity of interest for this problem. (dr)

        vois: list of strings
            List of all quantities of interest to key into the mats.

        mode : string, optional
            Derivative mode, can be 'fwd' or 'rev', but generally should be
            called without mode so that the user can set the mode in this
            system's ln_solver.options.
        """
        if not self.is_active():
            return

        if mode is None:
            mode = self.fd_options['mode']

        if mode == 'fwd':
            sol_vec, rhs_vec = dumat, drmat
        else:
            sol_vec, rhs_vec = drmat, dumat

        # TODO: Need the norm. Loop over vois here.
        #if np.linalg.norm(rhs) < 1e-15:
        #    sol_vec.vec[:] = 0.0
        #    return

        # Solve Jacobian, df |-> du [fwd] or du |-> df [rev]
        rhs_buf = {}
        for voi in vois:
            rhs_buf[voi] = rhs_vec[voi].vec.copy()
        sol_buf = self.ln_solver.solve(rhs_buf, self, mode=mode)
        for voi in vois:
            sol_vec[voi].vec[:] = sol_buf[voi][:]

    def set_order(self, new_order):
        """ Specifies a new execution order for this system. This should only
        be called after all subsystems have been added.

        Args
        ----
        new_order : list of str
            List of system names in desired new execution order.
        """

        # Make sure the new_order is valid. It must contain all susbsystems
        # in this model.
        newset = set(new_order)
        oldset = set(iterkeys(self._subsystems))
        if oldset != newset:
            missing = oldset - newset
            extra = newset - oldset

            msg = "Unexpected new order. "
            if len(missing) > 0:
                msg += "The following are missing: %s. " % list(missing)
            if len(extra) > 0:
                msg += "The following are extra: %s. " % list(extra)

            raise ValueError(msg)

        # Don't allow duplicates either.
        if len(newset) < len(new_order):
            dupes = [key for key, val in iteritems(Counter(new_order)) if val>1]
            msg = "Duplicate name found in order list: %s" % dupes
            raise ValueError(msg)

        new_subs = OrderedDict()
        for sub in new_order:
            new_subs[sub] = self._subsystems[sub]

        self._subsystems = new_subs
        self._order_set = True

    def list_order(self):
        """ Lists execution order for systems in this Group.

        Returns
        -------
        list of str : List of system names in execution order.
        """
        return list(iterkeys(self._subsystems))

    def list_auto_order(self):
        """
        Returns
        -------
        list of str
            Names of subsystems listed in the order that they
            would be executed if a manual order was not set.
        """
        order = nx.topological_sort(self._break_cycles(self.list_order(),
                                                       self._get_sys_graph()))
        sz = len(self.pathname)+1 if self.pathname else 0
        return [n[sz:] for n in order]

    def _get_sys_graph(self):
        """Return the subsystem graph for this Group."""

        sgraph = self._relevance._sgraph
        if self.pathname:
            path = self.pathname.split('.')
            start = self.pathname + '.'
            slen = len(start)
            graph = sgraph.subgraph((n for n in sgraph
                                      if start==n[:slen]))
        else:
            path = []
            graph = sgraph.subgraph(sgraph.nodes_iter())

        plen = len(path)+1

        renames = {}
        for node in graph.nodes_iter():
            newnode = '.'.join(node.split('.')[:plen])
            if newnode != node:
                renames[node] = newnode

        # get the graph of direct children of current group
        nx.relabel_nodes(graph, renames, copy=False)

        # remove self loops created by renaming
        graph.remove_edges_from([(u, v) for u, v in graph.edges_iter()
                                 if u == v])
        return graph

    def _break_cycles(self, order, graph):
        """Keep breaking cycles until the graph is a DAG.
        """
        strong = [s for s in nx.strongly_connected_components(graph)
                      if len(s) > 1]
        while strong:
            # First of all, see if the cycle has in edges
            in_edges = []
            start = None
            if len(strong[0]) < len(graph):
                for s in strong[0]:
                    count = len([u for u,v in graph.in_edges(s)
                                      if u not in strong[0]])
                    in_edges.append((count, s))
                in_edges = sorted(in_edges)
                if in_edges[-1][0] > 0:
                    start = in_edges[-1][1]  # take the node with the most in edges

            if start is None:
                # take the first system in the existing order that is found
                # in the SCC and disconnect it from its predecessors that are
                # also found in the SCC
                for node in order:
                    if self.pathname:
                        node = '.'.join((self.pathname, node))
                    if node in strong[0]:
                        start = node
                        break

            # break cycles
            for p in graph.predecessors(start):
                if p in strong[0]:
                    graph.remove_edge(p, start)
            strong = [s for s in nx.strongly_connected_components(graph)
                      if len(s) > 1]
        return graph

    def _all_params(self, voi=None):
        """ Returns the set of all parameters in this system and all subsystems.

        Args
        ----
        voi: string
            Variable of interest, default is None.
        """

        # TODO: clean this up
        ls_inputs = set(iterkeys(self.dpmat[voi]))
        abs_uvec = {meta['pathname'] for meta in itervalues(self.dumat[voi])}

        for comp in self.components(local=True, recurse=True):
            for intinp_rel, meta in iteritems(comp.dpmat[voi]):
                intinp_abs = meta['pathname']
                src = self.connections.get(intinp_abs)

                if src in abs_uvec:
                    ls_inputs.add(intinp_abs)

        return ls_inputs

    def dump(self, nest=0, out_stream=sys.stdout, verbose=True, dvecs=False):
        """
        Writes a formated dump of the `System` tree to file.

        Args
        ----
        nest : int, optional
            Starting nesting level.  Defaults to 0.

        out_stream : file-like, optional
            Where output is written.  Defaults to sys.stdout.

        verbose : bool, optional
            If True (the default), output additional info beyond
            just the tree structure.

        dvecs : bool, optional
            If True, show contents of du and dp vectors instead of
            u and p (the default).
        """
        klass = self.__class__.__name__
        if dvecs:
            ulabel, plabel, uvecname, pvecname = 'du', 'dp', 'dunknowns', 'dparams'
        else:
            ulabel, plabel, uvecname, pvecname = 'u', 'p', 'unknowns', 'params'

        uvec = getattr(self, uvecname)
        pvec = getattr(self, pvecname)

        commsz = self.comm.size if hasattr(self.comm, 'size') else 0

        template = "%s %s '%s'    req: %s  usize:%d  psize:%d  commsize:%d\n"
        out_stream.write(template % (" "*nest,
                                     klass,
                                     self.name,
                                     self.get_req_procs(),
                                     uvec.vec.size,
                                     pvec.vec.size,
                                     commsz))

        vec_conns = dict(self._data_xfer[('', 'fwd', None)].vec_conns)
        byobj_conns = dict(self._data_xfer[('', 'fwd', None)].byobj_conns)

        # collect width info
        lens = [len(u)+sum(map(len, v)) for u, v in
                chain(iteritems(vec_conns), iteritems(byobj_conns))]
        if lens:
            nwid = max(lens) + 9
        else:
            lens = [len(n) for n in iterkeys(uvec)]
            nwid = max(lens) if lens else 12

        for v, meta in iteritems(uvec):
            if verbose:
                if meta.get('pass_by_obj') or meta.get('remote'):
                    continue
                out_stream.write(" "*(nest+8))
                uslice = '{0}[{1[0]}:{1[1]}]'.format(ulabel, uvec._slices[v])
                pnames = [p for p, u in iteritems(vec_conns) if u == v]

                if pnames:
                    if len(pnames) == 1:
                        pname = pnames[0]
                        pslice = pvec._slices.get(pname, (-1, -1))
                        pslice = '%d:%d' % (pslice[0], pslice[1])
                    else:
                        pslice = [('%d:%d' % pvec._slices.get(p, (-1, -1))) for p in pnames]
                        if len(pslice) > 1:
                            pslice = ','.join(pslice)
                        else:
                            pslice = pslice[0]

                    pslice = '{}[{}]'.format(plabel, pslice)

                    connstr = '%s -> %s' % (v, pnames)
                    template = "{0:<{nwid}} {1:<10} {2:<10} {3:>10}\n"
                    out_stream.write(template.format(connstr,
                                                     uslice,
                                                     pslice,
                                                     repr(uvec[v]),
                                                     nwid=nwid))
                else:
                    template = "{0:<{nwid}} {1:<21} {2:>10}\n"
                    out_stream.write(template.format(v,
                                                     uslice,
                                                     repr(uvec[v]),
                                                     nwid=nwid))

        if not dvecs:
            for dest, src in iteritems(byobj_conns):
                out_stream.write(" "*(nest+8))
                connstr = '%s -> %s:' % (src, dest)
                template = "{0:<{nwid}} (by_obj)  ({1})\n"
                out_stream.write(template.format(connstr,
                                                 repr(uvec[src]),
                                                 nwid=nwid))

        nest += 3
        for sub in self.subsystems(local=True):
            sub.dump(nest, out_stream=out_stream, verbose=verbose, dvecs=dvecs)

        out_stream.flush()

    def get_req_procs(self):
        """
        Returns
        -------
        tuple
            A tuple of the form (min_procs, max_procs), indicating the min and max
            processors usable by this `Group`.
        """
        min_procs = 1
        max_procs = 1

        for sub in self.subsystems():
            sub_min, sub_max = sub.get_req_procs()
            min_procs = max(min_procs, sub_min)
            if max_procs is not None:
                if sub_max is None:
                    max_procs = None
                else:
                    max_procs = max(max_procs, sub_max)

        return (min_procs, max_procs)

    def _get_global_offset(self, name, var_rank, var_idx, sizes_table,
                           var_of_interest):
        """
        Args
        ----
        name : str
            The variable name.

        var_rank : int
            The rank the the offset is requested for.

        var_idx : int
            Index of the variable into the sizes table.

        sizes_table : list of OrderDicts mappping var name to size.
            Size information for all vars in all ranks.

        var_of_interest : str
            Name of the current variable of interest, the key into the
            dumat,drmat, and dpmat dicts.

        Returns
        -------
        int
            The offset into the distributed vector for the named variable
            in the specified rank (process).
        """
        return np.sum(sizes_table[:var_rank]) + np.sum(sizes_table[var_rank, :var_idx])

    def _get_global_idxs(self, uname, pname, u_vecnames, u_sizes,
                         p_vecnames, p_sizes, var_of_interest, mode):
        """
        Return the global indices into the distributed unknowns and params vectors
        for the given unknown and param.  The given unknown and param have already
        been tested for relevance.

        Args
        ----
        uname : str
            Name of variable in the unknowns vector.

        pname : str
            Name of the variable in the params vector.

        u_vecnames : OrderedDict of (name : idx)
            Names of relevant vars in the unknowns vector and their index
            into the sizes table.

        u_sizes : ndarray
            (rank x var) array of unknown sizes.

        p_vecnames : OrderedDict of (name : idx)
            Names of relevant vars in the params vector and their index
            into the sizes table.

        p_sizes : ndarray
            (rank x var) array of parameter sizes.

        var_of_interest : str or None
            Name of variable of interest used to determine relevance.

        mode : str
            Solution mode, either 'fwd' or 'rev'

        Returns
        -------
        tuple of (idx_array, idx_array)
            index array into the global unknowns vector and the corresponding
            index array into the global params vector.
        """
        umeta = self.unknowns.metadata(uname)
        pmeta = self.params.metadata(pname)

        # FIXME: if we switch to push scatters, this check will flip
        if (mode == 'fwd' and pmeta.get('remote')) or (mode == 'rev' and umeta.get('remote')):
            # just return empty index arrays for remote vars
            return self.params.make_idx_array(0, 0), self.params.make_idx_array(0, 0)

        if not self._relevance.is_relevant(var_of_interest, uname) or \
           not self._relevance.is_relevant(var_of_interest, pname):
            return self.params.make_idx_array(0, 0), self.params.make_idx_array(0, 0)

        iproc = 0 if self.comm is None else self.comm.rank

        if 'src_indices' in pmeta:
            arg_idxs = self.params.to_idx_array(pmeta['src_indices'])
        else:
            arg_idxs = self.params.make_idx_array(0, pmeta['size'])

        ivar = u_vecnames[uname]
        if 'src_indices' in umeta or 'src_indices' in pmeta:
            new_indices = np.zeros(arg_idxs.shape, dtype=arg_idxs.dtype)
            for irank in range(self.comm.size):
                start = np.sum(u_sizes[:irank, ivar])
                end = np.sum(u_sizes[:irank+1, ivar])
                on_irank = np.logical_and(start <= arg_idxs,
                                             arg_idxs < end)
                # Compute conversion to new ordering
                offset = -start
                offset += np.sum(u_sizes[:irank, :])
                offset += np.sum(u_sizes[irank, :ivar])
                # Apply conversion only to relevant parts of input
                new_indices[on_irank] = arg_idxs[on_irank] + offset
            src_idxs = new_indices
        else:
            if mode == 'fwd':
                var_rank = self._owning_ranks[uname]
            else:
                var_rank = iproc

            offset = self._get_global_offset(uname, var_rank,
                                             ivar,
                                             u_sizes,
                                             var_of_interest)
            src_idxs = arg_idxs + offset

        if mode == 'fwd':
            var_rank = iproc
        else:
            var_rank = self._owning_ranks[pname]

        tgt_start = self._get_global_offset(pname, var_rank,
                                            p_vecnames[pname],
                                            p_sizes,
                                            var_of_interest)
        tgt_idxs = tgt_start + self.params.make_idx_array(0, len(arg_idxs))

        return src_idxs, tgt_idxs

    def _setup_data_transfer(self, my_params, var_of_interest):
        """
        Create `DataTransfer` objects to handle data transfer for all of the
        connections that involve parameters for which this `Group`
        is responsible.

        Args
        ----

        my_params : list
            List of pathnames for parameters that the `Group` is
            responsible for propagating.

        var_of_interest : str or None
            The name of a variable of interest.

        """
        relevance = self._relevance

        # create ordered dicts that map relevant vars to their index into
        # the sizes table.
        vec_unames = (n for n in iterkeys(self._u_size_dicts[0])
                           if relevance.is_relevant(var_of_interest, n))
        vec_unames = OrderedDict(((n, i) for i, n in enumerate(vec_unames)))
        vec_pnames = (n for n in iterkeys(self._p_size_dicts[0])
                        if relevance.is_relevant(var_of_interest, n))
        vec_pnames = OrderedDict(((n, i) for i, n in enumerate(vec_pnames)))

        unknown_sizes = []
        param_sizes = []
        for iproc in range(self.comm.size):
            #print("iproc",iproc,"comm sz",self.comm.size,"udicts",self._u_size_dicts)
            unknown_sizes.append([sz for n, sz in iteritems(self._u_size_dicts[iproc])
                                               if n in vec_unames])
            param_sizes.append([sz for n, sz in iteritems(self._p_size_dicts[iproc])
                                               if n in vec_pnames])

        unknown_sizes = np.array(unknown_sizes,
                                 dtype=self._impl_factory.idx_arr_type)
        param_sizes = np.array(param_sizes,
                               dtype=self._impl_factory.idx_arr_type)

        xfer_dict = {}
        for param, unknown in iteritems(self.connections):
            if param in my_params:
                urelname = self.unknowns.get_promoted_varname(unknown)
                prelname = self.params.get_promoted_varname(param)

                if not (relevance.is_relevant(var_of_interest, prelname) or
                        relevance.is_relevant(var_of_interest, urelname)):
                    continue

                umeta = self.unknowns.metadata(urelname)

                # remove our system pathname from the abs pathname of the param and
                # get the subsystem name from that

                tgt_sys = name_relative_to(self.pathname, param)
                src_sys = name_relative_to(self.pathname, unknown)

                for mode, sname in (('fwd', tgt_sys), ('rev', src_sys)):
                    src_idx_list, dest_idx_list, vec_conns, byobj_conns = \
                        xfer_dict.setdefault((sname, mode), ([], [], [], []))

                    if 'pass_by_obj' in umeta and umeta['pass_by_obj']:
                        # rev is for derivs only, so no by_obj passing needed
                        if mode == 'fwd':
                            byobj_conns.append((prelname, urelname))
                    else: # pass by vector
                        sidxs, didxs = self._get_global_idxs(urelname, prelname,
                                                             vec_unames, unknown_sizes,
                                                             vec_pnames, param_sizes,
                                                             var_of_interest, mode)
                        vec_conns.append((prelname, urelname))
                        src_idx_list.append(sidxs)
                        dest_idx_list.append(didxs)

        for (tgt_sys, mode), (srcs, tgts, vec_conns, byobj_conns) in iteritems(xfer_dict):
            src_idxs, tgt_idxs = self.unknowns.merge_idxs(srcs, tgts)
            if vec_conns or byobj_conns:
                self._data_xfer[(tgt_sys, mode, var_of_interest)] = \
                    self._impl_factory.create_data_xfer(self.dumat[var_of_interest],
                                                        self.dpmat[var_of_interest],
                                                        src_idxs, tgt_idxs,
                                                        vec_conns, byobj_conns)

        # create a DataTransfer object that combines all of the
        # individual subsystem src_idxs, tgt_idxs, and byobj_conns, so that a 'full'
        # scatter to all subsystems can be done at the same time.  Store that DataTransfer
        # object under the name ''.

        for mode in ('fwd', 'rev'):
            full_srcs = []
            full_tgts = []
            full_flats = []
            full_byobjs = []
            for (tgt_sys, direction), (srcs, tgts, flats, byobjs) in iteritems(xfer_dict):
                if mode == direction:
                    full_srcs.extend(srcs)
                    full_tgts.extend(tgts)
                    full_flats.extend(flats)
                    full_byobjs.extend(byobjs)

            src_idxs, tgt_idxs = self.unknowns.merge_idxs(full_srcs, full_tgts)
            self._data_xfer[('', mode, var_of_interest)] = \
                self._impl_factory.create_data_xfer(self.dumat[var_of_interest],
                                                    self.dpmat[var_of_interest],
                                                    src_idxs, tgt_idxs,
                                                    full_flats, full_byobjs)

    def _transfer_data(self, target_sys='', mode='fwd', deriv=False,
                       var_of_interest=None):
        """
        Transfer data to/from target_system depending on mode.

        Args
        ----

        target_sys : str, optional
            Name of the target `System`.  A name of '', the default, indicates that data
            should be transfered to all subsystems at once.

        mode : { 'fwd', 'rev' }, optional
            Specifies forward or reverse data transfer. Default is 'fwd'.

        deriv : bool, optional
            If True, use du/dp for scatter instead of u/p.  Default is False.

        var_of_interest : str or None
            Specifies the variable of interest to determine relevance.

        """
        x = self._data_xfer.get((target_sys, mode, var_of_interest))
        if x is not None:
            if deriv:
                x.transfer(self.dumat[var_of_interest], self.dpmat[var_of_interest],
                           mode, deriv=True)
            else:
                x.transfer(self.unknowns, self.params, mode)

    def _get_owning_ranks(self):
        """
        Determine the 'owning' rank of each variable and return a dict
        mapping variables to their owning rank. The owning rank is the lowest
        rank where the variable is local.

        """
        ranks = {}

        local_vars = [k for k, m in iteritems(self.unknowns) if not m.get('remote')]
        local_vars.extend([k for k, m in iteritems(self.params) if not m.get('remote')])

        if MPI:
            if trace:
                print("allgathering local varnames: locals = ",local_vars)
            all_locals = self.comm.allgather(local_vars)
        else:
            all_locals = [local_vars]

        for rank in range(len(all_locals)):
            for v in all_locals[rank]:
                if v not in ranks:
                    ranks[v] = rank

        return ranks

    def _get_relname_map(self, unknowns):
        """
        Args
        ----
        unknowns : `VecWrapper`
            A dict-like object containing variables keyed using promoted names.

        Returns
        -------
        dict
            Maps promoted name in parent (owner of unknowns and unknowns_dict) to
            the corresponding promoted name in the child.
        """
        # unknowns is keyed on promoted name relative to the parent system
        # unknowns_dict is keyed on absolute pathname

        # use an ordered dict here so we can use this smaller dict to loop over in get_view
        umap = OrderedDict()

        for abspath, meta in iteritems(self._unknowns_dict):
            umap[unknowns.get_promoted_varname(abspath)] = meta['promoted_name']

        return umap

def get_absvarpathnames(var_name, var_dict, dict_name):
    """
    Args
    ----
    var_name : str
        Promoted name of a variable.

    var_dict : dict
        Dictionary of variable metadata, keyed on absolute name.

    dict_name : str
        Name of var_dict (used for error reporting).

    Returns
    -------
    list of str
        The absolute pathnames for the given variables in the
        variable dictionary that map to the given promoted name.
    """

    pnames = [n for n, m in iteritems(var_dict)
                   if m['promoted_name'] == var_name]
    if not pnames:
        raise KeyError("'%s' not found in %s" % (var_name, dict_name))

    return pnames<|MERGE_RESOLUTION|>--- conflicted
+++ resolved
@@ -230,26 +230,18 @@
         # set any src_indices metadata down at Component level so it will
         # percolate up to all levels above
         if self._src_idxs:
-<<<<<<< HEAD
             for sub in self.subsystems(recurse=True):
                 pdict = sub._params_dict
-                for p, idxs in self._src_idxs.items():
-                    if p.startswith(sub.pathname):
+                spname = sub.pathname + '.'
+                splen = len(spname)
+                for p, idxs in iteritems(self._src_idxs):
+                    if p[:splen] == spname:
                         if isinstance(sub, Component):
                             pdict[p.rsplit('.',1)[1]]['src_indices'] = idxs
                         elif isinstance(sub, Group):
                             # it's a promoted var, resolve at next level
                             target = p.split('.',1)[1]
                             sub._src_idxs[target] = idxs
-=======
-            for comp in self.components(recurse=True):
-                comp_pdict = comp._params_dict
-                cpname = comp.pathname + '.'
-                cplen = len(cpname)
-                for p, idxs in iteritems(self._src_idxs):
-                    if p[:cplen] == cpname:
-                        comp_pdict[p.rsplit('.',1)[1]]['src_indices'] = idxs
->>>>>>> 0be0e413
 
         for sub in self.subsystems():
             subparams, subunknowns = sub._setup_variables(compute_indices)
