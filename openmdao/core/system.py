""" Base class for all systems in OpenMDAO."""

import sys
from fnmatch import fnmatch
from itertools import chain
from six import string_types, iteritems, itervalues, iterkeys

import numpy as np

from openmdao.core.mpi_wrap import MPI
from openmdao.core.options import OptionsDictionary
from collections import OrderedDict
from openmdao.core.vec_wrapper import VecWrapper
from openmdao.core.vec_wrapper import _PlaceholderVecWrapper
from openmdao.util.type_util import real_types


class _SysData(object):
    """A container for System level data that is shared with
    VecWrappers in this System.
    """
    def __init__(self, pathname):
        self.pathname = pathname
        self._to_prom_name = {}
        self._to_top_prom_name = {}

class System(object):
    """ Base class for systems in OpenMDAO. When building models, user should
    inherit from `Group` or `Component`"""

    def __init__(self):
        self.name = ''
        self.pathname = ''

        self._subsystems = OrderedDict()

        self._params_dict = OrderedDict()
        self._unknowns_dict = OrderedDict()

        # specify which variables are promoted up to the parent.  Wildcards
        # are allowed.
        self._promotes = ()

        self.comm = None

        # create placeholders for all of the vectors
        self.unknowns = _PlaceholderVecWrapper('unknowns')
        self.resids = _PlaceholderVecWrapper('resids')
        self.params = _PlaceholderVecWrapper('params')
        self.dunknowns = _PlaceholderVecWrapper('dunknowns')
        self.dresids = _PlaceholderVecWrapper('dresids')

        opt = self.fd_options = OptionsDictionary()
        opt.add_option('force_fd', False,
                       desc="Set to True to finite difference this system.")
        opt.add_option('form', 'forward',
                       values=['forward', 'backward', 'central', 'complex_step'],
                       desc="Finite difference mode. (forward, backward, central) "
                       "You can also set to 'complex_step' to peform the complex "
                       "step method if your components support it.")
        opt.add_option("step_size", 1.0e-6,
                       desc="Default finite difference stepsize")
        opt.add_option("step_type", 'absolute',
                       values=['absolute', 'relative'],
                       desc='Set to absolute, relative')

        self._impl = None

<<<<<<< HEAD
        self._num_par_fds = 1 # this will be >1 for ParallelFDGroup
        self._par_fd_id = 0 # for ParallelFDGroup, this will be >= 0 and
                            # <= the number of parallel FDs
=======
        self._reset() # initialize some attrs that are set during setup

    def _reset(self):
        """This is called at the beginning of the problem setup."""
        self.pathname = ''

        self._sysdata = _SysData('')

        # dicts of vectors used for parallel solution of multiple RHS
        self.dumat = {}
        self.dpmat = {}
        self.drmat = {}

        self._local_subsystems = []
        self._relevance = None
        self._fd_params = None
>>>>>>> fcd148ff

    def __getitem__(self, name):
        """
        Return the variable of the given name from this system.

        Args
        ----
        name : str
            The name of the variable.

        Returns
        -------
        value
            The unflattened value of the given variable.
        """
        msg = "Variable '%s' must be accessed from a containing Group"
        raise RuntimeError(msg % name)

    def _promoted(self, name):
        """Determine if the given variable name is being promoted from this
        `System`.

        Args
        ----
        name : str
            The name of a variable, relative to this `System`.

        Returns
        -------
        bool
            True if the named variable is being promoted from this `System`.

        Raises
        ------
        TypeError
            if the promoted variable specifications are not in a valid format
        """
        if isinstance(self._promotes, string_types):
            raise TypeError("'%s' promotes must be specified as a list, "
                            "tuple or other iterator of strings, but '%s' was specified" %
                            (self.name, self._promotes))

        for prom in self._promotes:
            if fnmatch(name, prom):
                for meta in chain(itervalues(self._params_dict),
                                  itervalues(self._unknowns_dict)):
                    if name == meta.get('promoted_name'):
                        return True

        return False

    def check_setup(self, out_stream=sys.stdout):
        """Write a report to the given stream indicating any potential problems found
        with the current configuration of this ``System``.

        Args
        ----
        out_stream : a file-like object, optional
            Stream where report will be written.
        """
        pass

    def _check_promotes(self):
        """Check that the `System`s promotes are valid. Raise an Exception if there
        are any promotes that do not match at least one variable in the `System`.

        Raises
        ------
        TypeError
            if the promoted variable specifications are not in a valid format

        RuntimeError
            if a promoted variable specification does not match any variables
        """
        if isinstance(self._promotes, string_types):
            raise TypeError("'%s' promotes must be specified as a list, "
                            "tuple or other iterator of strings, but '%s' was specified" %
                            (self.name, self._promotes))

        for prom in self._promotes:
            for name, meta in chain(iteritems(self._params_dict),
                                    iteritems(self._unknowns_dict)):
                if 'promoted_name' in meta:
                    pname = meta['promoted_name']
                else:
                    pname = name
                if fnmatch(pname, prom):
                    break
            else:
                msg = "'%s' promotes '%s' but has no variables matching that specification"
                raise RuntimeError(msg % (self.pathname, prom))

    def subsystems(self, local=False, recurse=False, include_self=False):
        """ Returns an iterator over subsystems.  For `System`, this is an empty list.

        Args
        ----
        local : bool, optional
            If True, only return those `Components` that are local. Default is False.

        recurse : bool, optional
            If True, return all `Components` in the system tree, subject to
            the value of the local arg. Default is False.

        typ : type, optional
            If a class is specified here, only those subsystems that are instances
            of that type will be returned.  Default type is `System`.

        include_self : bool, optional
            If True, yield self before iterating over subsystems, assuming type
            of self is appropriate. Default is False.

        Returns
        -------
        iterator
            Iterator over subsystems.
        """
        if include_self:
            yield self

    def _init_sys_data(self, parent_path, probdata):
        """Set the absolute pathname of each `System` in the tree.

        Parameter
        ---------
        parent_path : str
            The pathname of the parent `System`, which is to be prepended to the
            name of this child `System`.

        probdata : `_ProbData`
            Problem level data container.
        """
        self._reset()

        if parent_path:
            self.pathname = '.'.join((parent_path, self.name))
        else:
            self.pathname = self.name

        self._sysdata = _SysData(self.pathname)
        self._probdata = probdata

    def solve_linear(self, dumat, drmat, vois, mode=None):
        """
        Single linear solution applied to whatever input is sitting in
        the rhs vector.

        Args
        ----
        dumat : dict of `VecWrappers`
            In forward mode, each `VecWrapper` contains the incoming vector
            for the states. There is one vector per quantity of interest for
            this problem. In reverse mode, it contains the outgoing vector for
            the states. (du)

        drmat : `dict of VecWrappers`
            `VecWrapper` containing either the outgoing result in forward mode
            or the incoming vector in reverse mode. There is one vector per
            quantity of interest for this problem. (dr)

        vois : list of strings
            List of all quantities of interest to key into the mats.

        mode : string
            Derivative mode, can be 'fwd' or 'rev', but generally should be
            called without mode so that the user can set the mode in this
            system's ln_solver.options.
        """
        pass

    def is_active(self):
        """
        Returns
        -------
        bool
            If running under MPI, returns True if this `System` has a valid
            communicator. Always returns True if not running under MPI.
        """
        return MPI is None or not (self.comm is None or
                                   self.comm == MPI.COMM_NULL)

    def get_req_procs(self):
        """
        Returns
        -------
        tuple
            A tuple of the form (min_procs, max_procs), indicating the min and max
            processors usable by this `System`.
        """
        return (1, 1)

    def _setup_communicators(self, comm):
        """
        Assign communicator to this `System` and all of its subsystems.

        Args
        ----
        comm : an MPI communicator (real or fake)
            The communicator being offered by the parent system.
        """
        minp, maxp = self.get_req_procs()
        if MPI and comm is not None and comm != MPI.COMM_NULL and comm.size < minp: # pragma: no cover
            raise RuntimeError("%s needs %d MPI processes, but was given only %d." %
                              (self.pathname, minp, comm.size))

        self.comm = comm

    def _set_vars_as_remote(self):
        """
        Set 'remote' attribute in metadata of all variables for this subsystem.
        """
        for meta in itervalues(self._params_dict):
            meta['remote'] = True

        for meta in itervalues(self._unknowns_dict):
            meta['remote'] = True

    def fd_jacobian(self, params, unknowns, resids, total_derivs=False,
                    fd_params=None, fd_unknowns=None,
                    poi_indices=None, qoi_indices=None):
        """Finite difference across all unknowns in this system w.r.t. all
        incoming params.

        Args
        ----
        params : `VecWrapper`
            `VecWrapper` containing parameters. (p)

        unknowns : `VecWrapper`
            `VecWrapper` containing outputs and states. (u)

        resids : `VecWrapper`
            `VecWrapper` containing residuals. (r)

        total_derivs : bool, optional
            Set to true to calculate total derivatives. Otherwise, partial
            derivatives are returned.

        fd_params : list of strings, optional
            List of parameter name strings with respect to which derivatives
            are desired. This is used by problem to limit the derivatives that
            are taken.

        fd_unknowns : list of strings, optional
            List of output or state name strings for derivatives to be
            calculated. This is used by problem to limit the derivatives that
            are taken.

<<<<<<< HEAD
        desvar_indices: dict of list of integers, optional
            This is a dict that contains the index values for each param that
            was declared, so that we only finite difference those
=======
        poi_indices: dict of list of integers, optional
            This is a dict that contains the index values for each parameter of
            interest, so that we only finite difference those indices.

        qoi_indices: dict of list of integers, optional
            This is a dict that contains the index values for each quantity of
            interest, so that the finite difference is returned only for those
>>>>>>> fcd148ff
            indices.

        Returns
        -------
        dict
            Dictionary whose keys are tuples of the form ('unknown', 'param')
            and whose values are ndarrays containing the derivative for that
            tuple pair.
        """

        # Params and Unknowns that we provide at this level.
        if fd_params is None:
            fd_params = self._get_fd_params()
        if fd_unknowns is None:
            fd_unknowns = self._get_fd_unknowns()

        # Use settings in the system dict unless variables override.
        step_size = self.fd_options.get('step_size', 1.0e-6)
        form = self.fd_options.get('form', 'forward')
        step_type = self.fd_options.get('step_type', 'relative')

        jac = {}
        cache2 = None

        # Prepare for calculating partial derivatives or total derivatives
        if total_derivs:
            run_model = self.solve_nonlinear
            resultvec = unknowns
            states = ()
        else:
            run_model = self.apply_nonlinear
            resultvec = resids
            states = self.states

        cache1 = resultvec.vec.copy()

        gather_jac = False

        my_fds = [] # list of (uname, pname, i) for those finit differences
                    # that were performed in this process

        fd_count = 0

        # Compute gradient for this param or state.
        for p_name in chain(fd_params, states):

            # If our input is connected to a IndepVarComp, then we need to twiddle
            # the unknowns vector instead of the params vector.
            src = self.connections.get(p_name)
            if src is not None:
                param_src = src[0]  # just the name

                # Have to convert to promoted name to key into unknowns
                if param_src not in self.unknowns:
                    param_src = self.unknowns.get_promoted_varname(param_src)

                target_input = unknowns.flat[param_src]
            else:
                # Cases where the IndepVarComp is somewhere above us.
                if p_name in states:
                    inputs = unknowns
                else:
                    inputs = params

                target_input = inputs.flat[p_name]

            mydict = {}
            if p_name in self._to_abs_pnames:
                for meta in itervalues(self._params_dict):
                    if meta['promoted_name'] == p_name:
                        mydict = meta
                        break

            # Local settings for this var trump all
            fdstep = mydict.get('step_size', step_size)
            fdtype = mydict.get('step_type', step_type)
            fdform = mydict.get('form', form)

            # Size our Inputs
            if poi_indices is not None and param_src in poi_indices:
                p_idxs = poi_indices[param_src]
                p_size = len(p_idxs)
            else:
                p_size = np.size(target_input)
                p_idxs = range(p_size)

            # Size our Outputs
            for u_name in fd_unknowns:
                if qoi_indices is not None and u_name in qoi_indices:
                    u_size = len(qoi_indices[u_name])
                else:
                    u_size = np.size(unknowns[u_name])

                jac[u_name, p_name] = np.zeros((u_size, p_size))

            # if a given param isn't present in this process, we need
            # to still run the model once for each entry in that param
            # in order to stay in sync with the other processes.
            if p_size == 0:
                gather_jac = True
                idxes = range(self._params_dict[p_name]['size'])

            # Finite Difference each index in array
<<<<<<< HEAD
            for j, idx in enumerate(idxes):
                # skip the current index if its done by some other
                # parallel fd proc
                if fd_count % self._num_par_fds != self._par_fd_id:
                    fd_count += 1
                    continue

                if p_size == 0:
                    run_model(params, unknowns, resids)
                    fd_count += 1
                    continue
=======
            for j, idx in enumerate(p_idxs):
>>>>>>> fcd148ff

                # Relative or Absolute step size
                if fdtype == 'relative':
                    step = target_input[idx] * fdstep
                    if step < fdstep:
                        step = fdstep
                else:
                    step = fdstep

                if fdform == 'forward':

                    target_input[idx] += step

                    run_model(params, unknowns, resids)

                    target_input[idx] -= step

                    # delta resid is delta unknown
                    resultvec.vec[:] -= cache1
                    resultvec.vec[:] *= (1.0/step)

                elif fdform == 'backward':

                    target_input[idx] -= step

                    run_model(params, unknowns, resids)

                    target_input[idx] += step

                    # delta resid is delta unknown
                    resultvec.vec[:] -= cache1
                    resultvec.vec[:] *= (-1.0/step)

                elif fdform == 'central':

                    target_input[idx] += step

                    run_model(params, unknowns, resids)
                    cache2 = resultvec.vec.copy()

                    target_input[idx] -= step
                    resultvec.vec[:] = cache1

                    target_input[idx] -= step

                    run_model(params, unknowns, resids)

                    # central difference formula
                    resultvec.vec[:] -= cache2
                    resultvec.vec[:] *= (-0.5/step)

                    target_input[idx] += step


                for u_name in fd_unknowns:
                    if qoi_indices is not None and u_name in qoi_indices:
                        u_idxs = qoi_indices[u_name]
                        result = resultvec.flat[u_name][u_idxs]
                    else:
                        result = resultvec.flat[u_name]
                    jac[u_name, p_name][:, j] = result


                # Restore old residual
                resultvec.vec[:] = cache1

                fd_count += 1

        if MPI and gather_jac: # pragma: no cover
            jac = self.get_combined_jac(jac)

        return jac

    def _sys_apply_linear(self, mode, ls_inputs=None, vois=(None,), gs_outputs=None):
        """
        Entry point method for all parent classes to access the apply_linear method.
        This method handles the functionality for self-fd, or otherwise passes the call
        down to the apply_linear method.

        Args
        ----
        mode : string
            Derivative mode, can be 'fwd' or 'rev'.
        vois: list of strings
            List of all quantities of interest to key into the mats.
        ls_inputs : dict
            We can only solve derivatives for the inputs the instigating
            system has access to.
        gs_outputs : dict, optional
            Linear Gauss-Siedel can limit the outputs when calling apply.
        """
        force_fd = self.fd_options['force_fd']
        states = self.states
        is_relevant = self._relevance.is_relevant_system
        fwd = mode == "fwd"

        for voi in vois:
            # don't call apply_linear if this system is irrelevant
            if not is_relevant(voi, self):
                continue

            dresids = self.drmat[voi]
            dunknowns = self.dumat[voi]
            dparams = self.dpmat[voi]
            gsouts = None if gs_outputs is None else gs_outputs[voi]

            # Linear GS imposes a stricter requirement on whether or not to run.
            abs_inputs = self._abs_inputs[voi]
            do_apply = ls_inputs[voi] is None or (abs_inputs and
                                  len(abs_inputs.intersection(ls_inputs[voi])))

            if fwd:
                dresids.vec[:] = 0.0

                if do_apply:
                    dparams._apply_unit_derivatives()
                    if force_fd:
                        self._apply_linear_jac(self.params, self.unknowns, dparams, dunknowns, dresids, mode)
                    else:
                        self.apply_linear(self.params, self.unknowns, dparams, dunknowns, dresids, mode)
                    dresids.vec *= -1.0

                for var, val in iteritems(dunknowns.flat):
                    # Skip all states
                    if (gsouts is None or var in gsouts) and \
                           var not in states:
                        dresids.flat[var] += val
            else:
                for val in itervalues(dparams.flat):
                    val[:] = 0.0
                for val in itervalues(dunknowns.flat):
                    val[:] = 0.0

                if do_apply:
                    try:
                        # Sign on the local Jacobian needs to be -1 before
                        # we add in the fake residual. Since we can't modify
                        # the 'du' vector at this point without stomping on the
                        # previous component's contributions, we can multiply
                        # our local 'arg' by -1, and then revert it afterwards.
                        dresids.vec *= -1.0
                        if force_fd:
                            self._apply_linear_jac(self.params, self.unknowns, dparams, dunknowns, dresids, mode)
                        else:
                            self.apply_linear(self.params, self.unknowns, dparams, dunknowns, dresids, mode)
                        dresids.vec *= -1.0
                    finally:
                        dparams._apply_unit_derivatives()

                for var, val in iteritems(dresids.flat):
                    # Skip all states
                    if (gsouts is None or var in gsouts) and \
                            var not in states:
                        dunknowns.flat[var] += val

    def _sys_jacobian(self, params, unknowns, resids, total_derivs=None):
        """
        Entry point for all callers to cause linearization
        of system and all children of system

        Args
        ----
        params : `VecWrapper`
            `VecWrapper` containing parameters. (p)

        unknowns : `VecWrapper`
            `VecWrapper` containing outputs and states. (u)

        resids : `VecWrapper`
            `VecWrapper` containing residuals. (r)

        total_derivs: bool
            flag indicating if total or partial derivatives are being forced.
            None allows the system to choose whats appropriate for itself

        """
        if self.fd_options['force_fd']:
            #force_fd should compute semi-totals across all children,
            #    unless total_derivs=False is specifically requested
            if self._local_subsystems and total_derivs is None:
                self._jacobian_cache = self.fd_jacobian(params, unknowns, resids,
                                                        total_derivs=True)
            else:
                self._jacobian_cache = self.fd_jacobian(params, unknowns, resids,
                                                        total_derivs=False)
        else:
            self._jacobian_cache = self.jacobian(params, unknowns, resids)

        if self._jacobian_cache is not None:
            jc = self._jacobian_cache
            for key, J in iteritems(jc):
                if isinstance(J, real_types):
                    jc[key] = np.array([[J]])
                shape = jc[key].shape
                if len(shape) < 2:
                    jc[key] = jc[key].reshape((shape[0], 1))

        return self._jacobian_cache

    def _apply_linear_jac(self, params, unknowns, dparams, dunknowns, dresids, mode):
        """ See apply_linear. This method allows the framework to override
        any derivative specification in any `Component` or `Group` to perform
        finite difference."""

        if not self._jacobian_cache:
            msg = ("No derivatives defined for Component '{name}'")
            msg = msg.format(name=self.name)
            raise ValueError(msg)

        isvw = isinstance(dresids, VecWrapper)
        fwd = mode == 'fwd'
        try:
            states = self.states
        except AttributeError:  # handle component unit test where setup has not been performed
            # TODO: should we force all component unit tests to use a Problem test harness?
            states = set([p for u,p in iterkeys(self._jacobian_cache)
                             if p not in dparams])

        for (unknown, param), J in iteritems(self._jacobian_cache):
            if param in states:
                arg_vec = dunknowns
            else:
                arg_vec = dparams

            # Vectors are flipped during adjoint

            try:
                if isvw:
                    if fwd:
                        vec = dresids._flat(unknown)
                        vec += J.dot(arg_vec._flat(param))
                    else:
                        shape = arg_vec._vardict[param]['shape']
                        arg_vec[param] += J.T.dot(dresids._flat(unknown)).reshape(shape)
                else: # plain dicts were passed in for unit testing...
                    if fwd:
                        vec = dresids[unknown]
                        vec += J.dot(arg_vec[param].flat).reshape(vec.shape)
                    else:
                        shape = arg_vec[param].shape
                        arg_vec[param] += J.T.dot(dresids[unknown].flat).reshape(shape)
            except KeyError:
                continue # either didn't find param in dparams/dunknowns or
                         # didn't find unknown in dresids

    def _create_views(self, top_unknowns, parent, my_params,
                      voi=None):
        """
        A manager of the data transfer of a possibly distributed collection of
        variables.  The variables are based on views into an existing
        `VecWrapper`.

        Args
        ----
        top_unknowns : `VecWrapper`
            The `Problem` level unknowns `VecWrapper`.

        parent : `System`
            The `System` which provides the `VecWrapper` on which to create views.

        my_params : list
            List of pathnames for parameters that this `Group` is
            responsible for propagating.

        relevance : `Relevance`
            Object containing relevance info for each variable of interest.

        voi : str
            The name of a variable of interest.

        """

        comm = self.comm
        params_dict = self._params_dict
        relevance = self._relevance

        # map promoted name in parent to corresponding promoted name in this view
        umap = self._relname_map

        if voi is None:
            self.unknowns = parent.unknowns.get_view(self, comm, umap)
            self.states = set((n for n,m in iteritems(self.unknowns) if m.get('state')))
            self.resids = parent.resids.get_view(self, comm, umap)
            self.params = parent._impl.create_tgt_vecwrapper(self._sysdata, comm)
            self.params.setup(parent.params, params_dict, top_unknowns,
                              my_params, self.connections, relevance=relevance,
                              store_byobjs=True)

        self.dumat[voi] = parent.dumat[voi].get_view(self, comm, umap)
        self.drmat[voi] = parent.drmat[voi].get_view(self, comm, umap)
        self.dpmat[voi] = parent._impl.create_tgt_vecwrapper(self._sysdata, comm)

        self.dpmat[voi].setup(parent.dpmat[voi], params_dict, top_unknowns,
                  my_params, self.connections,
                  relevance=relevance, var_of_interest=voi,
                  shared_vec=self._shared_dp_vec[self._shared_p_offsets[voi]:])

    def _setup_gs_outputs(self, vois):
        self.gs_outputs = { 'fwd': {}, 'rev': {}}
        dumat = self.dumat
        gso = self.gs_outputs['fwd']
        for sub in self._local_subsystems:
            gso[sub.name] = outs = {}
            for voi in vois:
                outs[voi] = set([x for x in dumat[voi] if
                                           sub.dumat and x not in sub.dumat[voi]])
        gso = self.gs_outputs['rev']
        for sub in reversed(self._local_subsystems):
            gso[sub.name] = outs = {}
            for voi in vois:
                outs[voi] = set([x for x in dumat[voi] if
                                           not sub.dumat or
                                           (sub.dumat and x not in sub.dumat[voi])])

    def get_combined_jac(self, J):
        """
        Take a J dict that's distributed, i.e., has different values across
        different MPI processes, and return a dict that contains all of the
        values from all of the processes. If values are duplicated, use the
        value from the lowest rank process. Note that J has a nested dict
        structure.

        Args
        ----
        J : `dict`
            Local Jacobian

        Returns
        -------
        `dict`
            Local gathered Jacobian
        """

        if not self.is_active():
            return J

        comm = self.comm
        iproc = comm.rank
        nproc = comm.size

        need_tups = []
        has_tups = []

        # Gather a list of local tuples for J.
        for (output, param), value in iteritems(J):
            if value.size == 0:
                need_tups.append((output, param))
            else:
                has_tups.append((output, param))

        dist_need_tups = comm.allgather(need_tups)

        needed_set = set()
        for need_tups in dist_need_tups:
            needed_set.update(need_tups)

        if not needed_set:
            return J  # nobody needs any J entries

        dist_has_tups = comm.allgather(has_tups)

        found = set()
        owned_vals = []
        for rank, tups in enumerate(dist_has_tups):
            for tup in tups:
                if tup in needed_set and not tup in found:
                    found.add(tup)
                    if rank == iproc:
                        owned_vals.append((tup, J[tup]))

        dist_vals = comm.allgather(owned_vals)

        for rank, vals in enumerate(dist_vals):
            if rank != iproc:
                for (output, param), value in vals:
                    J[output, param] = value

        return J

    def _get_var_pathname(self, name):
        if self.pathname:
            return '.'.join((self.pathname, name))
        return name

    def generate_docstring(self):
        """
        Generates a numpy-style docstring for a user-created System class.

        Returns
        -------
        docstring : str
                string that contains a basic numpy docstring.

        """
        #start the docstring off
        docstring = '    \"\"\"\n'

        if self._params_dict or self._unknowns_dict:
            docstring += '\n    Params\n    ----------\n'

        if self._params_dict:
            for key, value in self._params_dict.items():
                #docstring += type(value).__name__
                docstring += "    " + key + ": param ({"
                #get the values out in order
                dictItemCount = len(value)
                dictPosition = 1
                for k in sorted(value):
                    docstring +=  "'" +k+ "'" + ": " + str(value[k])
                    #don't want a trailing comma
                    if (dictPosition != dictItemCount):
                        docstring += ", "
                    dictPosition += 1
                docstring += "})\n"

        if self._unknowns_dict:
            for key, value in self._unknowns_dict.items():
                docstring += "    " + key + " : unknown ({"
                dictItemCount = len(value)
                dictPosition = 1
                for k in sorted(value):
                    docstring += "'" +k+ "'" + ": " + str(value[k])
                    if (dictPosition != dictItemCount):
                        docstring += ", "
                    dictPosition += 1
                docstring += "})\n"

        #Put options into docstring
        from openmdao.core.options import OptionsDictionary
        firstTime = 1
        #for py3.4, items from vars must come out in same order.
        v = OrderedDict(sorted(vars(self).items()))
        for key, value in v.items():
            if type(value)==OptionsDictionary:
                if firstTime:  #start of Options docstring
                    docstring += '\n    Options\n    -------\n'
                    firstTime = 0
                for (name, val) in sorted(value.items()):
                    docstring += "    " + key + "['"
                    docstring += name + "']"
                    docstring += " :  " + type(val).__name__
                    docstring += "("
                    if type(val).__name__ == 'str': docstring += "'"
                    docstring += str(val)
                    if type(val).__name__ == 'str': docstring += "'"
                    docstring += ")\n"

                    desc = value._options[name]['desc']
                    if(desc):
                        docstring += "        " + desc + "\n"

        #finish up docstring
        docstring += '\n    \"\"\"\n'
        return docstring

    def _get_shared_vec_info(self, vdict, my_params=None):
        # determine the size of the largest grouping of parallel subvecs and the
        # offsets within those vecs for each voi in a parallel set.
        # We should never need more memory than the largest sized collection of parallel
        # vecs.
        metas = [m for m in itervalues(vdict)
                      if not m.get('pass_by_obj')]

        # for params, we only include 'owned' vars in the vector
        if my_params is not None:
            metas = [m for m in metas if m['pathname'] in my_params]

        full_size = sum([m['size'] for m in metas])  # 'None' vecs are this size
        max_size = full_size

        offsets = { None: 0 }

        # no parallel rhs vecs, so biggest one will just be the one containing all
        # vars.
        if not self._probdata.top_lin_gs:
            return max_size, offsets

        relevance = self._relevance
        for vois in relevance.groups:
            vec_size = 0
            for voi in vois:
                sz = sum([m['size'] for m in metas
                                 if m['pathname'] in vdict and
                                    relevance.is_relevant(voi, m['top_promoted_name'])])
                offsets[voi] = vec_size
                vec_size += sz

            if vec_size > max_size:
                max_size = vec_size

        return max_size, offsets

def _iter_J_nested(J):
    for output, subdict in iteritems(J):
        for param, value in iteritems(subdict):
            yield (output, param), value<|MERGE_RESOLUTION|>--- conflicted
+++ resolved
@@ -66,11 +66,10 @@
 
         self._impl = None
 
-<<<<<<< HEAD
         self._num_par_fds = 1 # this will be >1 for ParallelFDGroup
         self._par_fd_id = 0 # for ParallelFDGroup, this will be >= 0 and
                             # <= the number of parallel FDs
-=======
+
         self._reset() # initialize some attrs that are set during setup
 
     def _reset(self):
@@ -87,7 +86,6 @@
         self._local_subsystems = []
         self._relevance = None
         self._fd_params = None
->>>>>>> fcd148ff
 
     def __getitem__(self, name):
         """
@@ -336,11 +334,6 @@
             calculated. This is used by problem to limit the derivatives that
             are taken.
 
-<<<<<<< HEAD
-        desvar_indices: dict of list of integers, optional
-            This is a dict that contains the index values for each param that
-            was declared, so that we only finite difference those
-=======
         poi_indices: dict of list of integers, optional
             This is a dict that contains the index values for each parameter of
             interest, so that we only finite difference those indices.
@@ -348,7 +341,6 @@
         qoi_indices: dict of list of integers, optional
             This is a dict that contains the index values for each quantity of
             interest, so that the finite difference is returned only for those
->>>>>>> fcd148ff
             indices.
 
         Returns
@@ -428,7 +420,7 @@
             fdform = mydict.get('form', form)
 
             # Size our Inputs
-            if poi_indices is not None and param_src in poi_indices:
+            if poi_indices and param_src in poi_indices:
                 p_idxs = poi_indices[param_src]
                 p_size = len(p_idxs)
             else:
@@ -437,7 +429,7 @@
 
             # Size our Outputs
             for u_name in fd_unknowns:
-                if qoi_indices is not None and u_name in qoi_indices:
+                if qoi_indices and u_name in qoi_indices:
                     u_size = len(qoi_indices[u_name])
                 else:
                     u_size = np.size(unknowns[u_name])
@@ -449,11 +441,10 @@
             # in order to stay in sync with the other processes.
             if p_size == 0:
                 gather_jac = True
-                idxes = range(self._params_dict[p_name]['size'])
+                p_idxs = range(self._params_dict[p_name]['size'])
 
             # Finite Difference each index in array
-<<<<<<< HEAD
-            for j, idx in enumerate(idxes):
+            for j, idx in enumerate(p_idxs):
                 # skip the current index if its done by some other
                 # parallel fd proc
                 if fd_count % self._num_par_fds != self._par_fd_id:
@@ -464,9 +455,6 @@
                     run_model(params, unknowns, resids)
                     fd_count += 1
                     continue
-=======
-            for j, idx in enumerate(p_idxs):
->>>>>>> fcd148ff
 
                 # Relative or Absolute step size
                 if fdtype == 'relative':
