""" Base class for all systems in OpenMDAO."""

import sys
from fnmatch import fnmatch
from itertools import chain
from six import string_types, iteritems, itervalues, iterkeys

import numpy as np

from openmdao.core.mpi_wrap import MPI
from openmdao.core.options import OptionsDictionary
from collections import OrderedDict
from openmdao.core.vec_wrapper import VecWrapper
from openmdao.core.vec_wrapper import _PlaceholderVecWrapper

class System(object):
    """ Base class for systems in OpenMDAO. When building models, user should
    inherit from `Group` or `Component`"""

    def __init__(self):
        self.name = ''
        self.pathname = ''

        self._subsystems = OrderedDict()
        self._local_subsystems = []

        self._params_dict = OrderedDict()
        self._unknowns_dict = OrderedDict()

        # specify which variables are promoted up to the parent.  Wildcards
        # are allowed.
        self._promotes = ()

        self.comm = None

        # create placeholders for all of the vectors
        self.unknowns = _PlaceholderVecWrapper('unknowns')
        self.resids = _PlaceholderVecWrapper('resids')
        self.params = _PlaceholderVecWrapper('params')
        self.dunknowns = _PlaceholderVecWrapper('dunknowns')
        self.dresids = _PlaceholderVecWrapper('dresids')

        # dicts of vectors used for parallel solution of multiple RHS
        self.dumat = {}
        self.dpmat = {}
        self.drmat = {}

        opt = self.fd_options = OptionsDictionary()
        opt.add_option('force_fd', False,
                       desc="Set to True to finite difference this system.")
        opt.add_option('form', 'forward',
                       values=['forward', 'backward', 'central', 'complex_step'],
                       desc="Finite difference mode. (forward, backward, central) "
                       "You can also set to 'complex_step' to peform the complex "
                       "step method if your components support it.")
        opt.add_option("step_size", 1.0e-6,
                       desc="Default finite difference stepsize")
        opt.add_option("step_type", 'absolute',
                       values=['absolute', 'relative'],
                       desc='Set to absolute, relative')

        self._relevance = None
        self._impl = None

    def __getitem__(self, name):
        """
        Return the variable of the given name from this system.

        Args
        ----
        name : str
            The name of the variable.

        Returns
        -------
        value
            The unflattened value of the given variable.
        """
        msg = "Variable '%s' must be accessed from a containing Group"
        raise RuntimeError(msg % name)

    def _promoted(self, name):
        """Determine if the given variable name is being promoted from this
        `System`.

        Args
        ----
        name : str
            The name of a variable, relative to this `System`.

        Returns
        -------
        bool
            True if the named variable is being promoted from this `System`.

        Raises
        ------
        TypeError
            if the promoted variable specifications are not in a valid format
        """
        if isinstance(self._promotes, string_types):
            raise TypeError("'%s' promotes must be specified as a list, "
                            "tuple or other iterator of strings, but '%s' was specified" %
                            (self.name, self._promotes))

        for prom in self._promotes:
            if fnmatch(name, prom):
                for meta in chain(itervalues(self._params_dict),
                                  itervalues(self._unknowns_dict)):
                    if name == meta.get('promoted_name'):
                        return True

        return False

    def check_setup(self, out_stream=sys.stdout):
        """Write a report to the given stream indicating any potential problems found
        with the current configuration of this ``System``.

        Args
        ----
        out_stream : a file-like object, optional
            Stream where report will be written.
        """
        pass

    def _check_promotes(self):
        """Check that the `System`s promotes are valid. Raise an Exception if there
        are any promotes that do not match at least one variable in the `System`.

        Raises
        ------
        TypeError
            if the promoted variable specifications are not in a valid format

        RuntimeError
            if a promoted variable specification does not match any variables
        """
        if isinstance(self._promotes, string_types):
            raise TypeError("'%s' promotes must be specified as a list, "
                            "tuple or other iterator of strings, but '%s' was specified" %
                            (self.name, self._promotes))

        for prom in self._promotes:
            for name, meta in chain(iteritems(self._params_dict),
                                    iteritems(self._unknowns_dict)):
                if 'promoted_name' in meta:
                    pname = meta['promoted_name']
                else:
                    pname = name
                if fnmatch(pname, prom):
                    break
            else:
                msg = "'%s' promotes '%s' but has no variables matching that specification"
                raise RuntimeError(msg % (self.pathname, prom))

    def subsystems(self, local=False, recurse=False, include_self=False):
        """ Returns an iterator over subsystems.  For `System`, this is an empty list.

        Args
        ----
        local : bool, optional
            If True, only return those `Components` that are local. Default is False.

        recurse : bool, optional
            If True, return all `Components` in the system tree, subject to
            the value of the local arg. Default is False.

        typ : type, optional
            If a class is specified here, only those subsystems that are instances
            of that type will be returned.  Default type is `System`.

        include_self : bool, optional
            If True, yield self before iterating over subsystems, assuming type
            of self is appropriate. Default is False.

        Returns
        -------
        iterator
            Iterator over subsystems.
        """
        if include_self:
            yield self

    def _setup_paths(self, parent_path):
        """Set the absolute pathname of each `System` in the tree.

        Parameter
        ---------
        parent_path : str
            The pathname of the parent `System`, which is to be prepended to the
            name of this child `System`.
        """
        self._fd_params = None

        if parent_path:
            self.pathname = '.'.join((parent_path, self.name))
        else:
            self.pathname = self.name

    def solve_linear(self, dumat, drmat, vois, mode=None):
        """
        Single linear solution applied to whatever input is sitting in
        the rhs vector.

        Args
        ----
        dumat : dict of `VecWrappers`
            In forward mode, each `VecWrapper` contains the incoming vector
            for the states. There is one vector per quantity of interest for
            this problem. In reverse mode, it contains the outgoing vector for
            the states. (du)

        drmat : `dict of VecWrappers`
            `VecWrapper` containing either the outgoing result in forward mode
            or the incoming vector in reverse mode. There is one vector per
            quantity of interest for this problem. (dr)

        vois : list of strings
            List of all quantities of interest to key into the mats.

        mode : string
            Derivative mode, can be 'fwd' or 'rev', but generally should be
            called without mode so that the user can set the mode in this
            system's ln_solver.options.
        """
        pass

    def is_active(self):
        """
        Returns
        -------
        bool
            If running under MPI, returns True if this `System` has a valid
            communicator. Always returns True if not running under MPI.
        """
        return MPI is None or not (self.comm is None or
                                   self.comm == MPI.COMM_NULL)

    def get_req_procs(self):
        """
        Returns
        -------
        tuple
            A tuple of the form (min_procs, max_procs), indicating the min and max
            processors usable by this `System`.
        """
        return (1, 1)

    def _setup_communicators(self, comm):
        """
        Assign communicator to this `System` and all of its subsystems.

        Args
        ----
        comm : an MPI communicator (real or fake)
            The communicator being offered by the parent system.
        """
        minp, maxp = self.get_req_procs()
        if MPI and comm is not None and comm != MPI.COMM_NULL and comm.size < minp:
            raise RuntimeError("%s needs %d MPI processes, but was given only %d." %
                              (self.pathname, minp, comm.size))

        self.comm = comm

    def _set_vars_as_remote(self):
        """
        Set 'remote' attribute in metadata of all variables for this subsystem.
        """
        for meta in itervalues(self._params_dict):
            meta['remote'] = True

        for meta in itervalues(self._unknowns_dict):
            meta['remote'] = True

    def fd_jacobian(self, params, unknowns, resids, total_derivs=False,
                    fd_params=None, fd_unknowns=None, desvar_indices=None):
        """Finite difference across all unknowns in this system w.r.t. all
        incoming params.

        Args
        ----
        params : `VecWrapper`
            `VecWrapper` containing parameters. (p)

        unknowns : `VecWrapper`
            `VecWrapper` containing outputs and states. (u)

        resids : `VecWrapper`
            `VecWrapper` containing residuals. (r)

        total_derivs : bool, optional
            Set to true to calculate total derivatives. Otherwise, partial
            derivatives are returned.

        fd_params : list of strings, optional
            List of parameter name strings with respect to which derivatives
            are desired. This is used by problem to limit the derivatives that
            are taken.

        fd_unknowns : list of strings, optional
            List of output or state name strings for derivatives to be
            calculated. This is used by problem to limit the derivatives that
            are taken.

        desvar_incides: dict of list of integers, optional
            This is a dict that contains the index values for each param that
            was declared, so that we only finite difference those
            indices.

        Returns
        -------
        dict
            Dictionary whose keys are tuples of the form ('unknown', 'param')
            and whose values are ndarrays containing the derivative for that
            tuple pair.
        """

        # Params and Unknowns that we provide at this level.
        if fd_params is None:
            fd_params = self._get_fd_params()
        if fd_unknowns is None:
            fd_unknowns = self._get_fd_unknowns()

        # Use settings in the system dict unless variables override.
        step_size = self.fd_options.get('step_size', 1.0e-6)
        form = self.fd_options.get('form', 'forward')
        step_type = self.fd_options.get('step_type', 'relative')

        jac = {}
        cache2 = None

        # Prepare for calculating partial derivatives or total derivatives
        if total_derivs is False:
            run_model = self.apply_nonlinear
            resultvec = resids
            states = self.states
        else:
            run_model = self.solve_nonlinear
            resultvec = unknowns
            states = []

        cache1 = resultvec.vec.copy()

        gather_jac = False

        # Compute gradient for this param or state.
        for p_name in chain(fd_params, states):

            # If our input is connected to a Paramcomp, then we need to twiddle
            # the unknowns vector instead of the params vector.
            param_src = self.connections.get(p_name)
            if param_src is not None:

                # Have to convert to promoted name to key into unknowns
                if param_src not in self.unknowns:
                    param_src = self.unknowns.get_promoted_varname(param_src)

                target_input = unknowns.flat[param_src]

            else:
                # Cases where the paramcomp is somewhere above us.
                if p_name in states:
                    inputs = unknowns
                else:
                    inputs = params

                target_input = inputs.flat[p_name]

            mydict = {}
            if p_name in self._to_abs_pnames:
                for val in itervalues(self._params_dict):
                    if val['promoted_name'] == p_name:
                        mydict = val
                        break

            # Local settings for this var trump all
            fdstep = mydict.get('fd_step_size', step_size)
            fdtype = mydict.get('fd_step_type', step_type)
            fdform = mydict.get('fd_form', form)

            # Size our Inputs
            if desvar_indices is not None and param_src in desvar_indices:
                idxes = desvar_indices[param_src]
                p_size = len(idxes)
            else:
                p_size = np.size(target_input)
                idxes = range(p_size)

            # Size our Outputs
            for u_name in fd_unknowns:
                u_size = np.size(unknowns[u_name])
                jac[u_name, p_name] = np.zeros((u_size, p_size))

            # if a given param isn't present in this process, we need
            # to still run the model once for each entry in that param
            # in order to stay in sync with the other processes.
            if p_size == 0:
                gather_jac = True
                for i in range(self._params_dict[p_name]['size']):
                    run_model(params, unknowns, resids)

            # Finite Difference each index in array
            for j, idx in enumerate(idxes):

                # Relative or Absolute step size
                if fdtype == 'relative':
                    step = target_input[idx] * fdstep
                    if step < fdstep:
                        step = fdstep
                else:
                    step = fdstep

                if fdform == 'forward':

                    target_input[idx] += step

                    run_model(params, unknowns, resids)

                    target_input[idx] -= step

                    # delta resid is delta unknown
                    resultvec.vec[:] -= cache1
                    resultvec.vec[:] *= (1.0/step)

                elif fdform == 'backward':

                    target_input[idx] -= step

                    run_model(params, unknowns, resids)

                    target_input[idx] += step

                    # delta resid is delta unknown
                    resultvec.vec[:] -= cache1
                    resultvec.vec[:] *= (-1.0/step)

                elif fdform == 'central':

                    target_input[idx] += step

                    run_model(params, unknowns, resids)
                    cache2 = resultvec.vec.copy()

                    target_input[idx] -= step
                    resultvec.vec[:] = cache1

                    target_input[idx] -= step

                    run_model(params, unknowns, resids)

                    # central difference formula
                    resultvec.vec[:] -= cache2
                    resultvec.vec[:] *= (-0.5/step)

                    target_input[idx] += step

                for u_name in fd_unknowns:
                    jac[u_name, p_name][:, j] = resultvec.flat[u_name]

                # Restore old residual
                resultvec.vec[:] = cache1

        if MPI and gather_jac:
            jac = self.get_combined_jac(jac)

        return jac

    def _apply_linear_jac(self, params, unknowns, dparams, dunknowns, dresids, mode):
        """ See apply_linear. This method allows the framework to override
        any derivative specification in any `Component` or `Group` to perform
        finite difference."""

        if not self._jacobian_cache:
            msg = ("No derivatives defined for Component '{name}'")
            msg = msg.format(name=self.name)
            raise ValueError(msg)

        isvw = isinstance(dresids, VecWrapper)
        fwd = mode == 'fwd'
        try:
            states = self.states
        except AttributeError:  # handle component unit test where setup has not been performed
            # TODO: should we force all component unit tests to use a Problem test harness?
            states = set([p for u,p in iterkeys(self._jacobian_cache)
                             if p not in dparams])

        for (unknown, param), J in iteritems(self._jacobian_cache):
            if param in states:
                arg_vec = dunknowns
            else:
                arg_vec = dparams

            # Vectors are flipped during adjoint

            try:
                if isvw:
                    if fwd:
                        vec = dresids._flat(unknown)
                        vec += J.dot(arg_vec._flat(param))
                    else:
                        shape = arg_vec._vardict[param]['shape']
                        arg_vec[param] += J.T.dot(dresids._flat(unknown)).reshape(shape)
                else: # plain dicts were passed in for unit testing...
                    if fwd:
                        vec = dresids[unknown]
                        vec += J.dot(arg_vec[param].flat).reshape(vec.shape)
                    else:
                        shape = arg_vec[param].shape
                        arg_vec[param] += J.T.dot(dresids[unknown].flat).reshape(shape)
            except KeyError:
                continue # either didn't find param in dparams/dunknowns or
                         # didn't find unknown in dresids

    def _create_views(self, top_unknowns, parent, my_params,
                      var_of_interest=None):
        """
        A manager of the data transfer of a possibly distributed collection of
        variables.  The variables are based on views into an existing
        `VecWrapper`.

        Args
        ----
        top_unknowns : `VecWrapper`
            The `Problem` level unknowns `VecWrapper`.

        parent : `System`
            The `System` which provides the `VecWrapper` on which to create views.

        my_params : list
            List of pathnames for parameters that this `Group` is
            responsible for propagating.

        relevance : `Relevance`
            Object containing relevance info for each variable of interest.

        var_of_interest : str
            The name of a variable of interest.

        """

        comm = self.comm
        params_dict = self._params_dict
        voi = var_of_interest
        relevance = self._relevance

        # map promoted name in parent to corresponding promoted name in this view
        umap = self._relname_map

        if voi is None:
            self.unknowns = parent.unknowns.get_view(self.pathname, comm, umap)
            self.states = set((n for n,m in iteritems(self.unknowns) if m.get('state')))
            self.resids = parent.resids.get_view(self.pathname, comm, umap)
            self.params = parent._impl.create_tgt_vecwrapper(self.pathname, comm)
            self.params.setup(parent.params, params_dict, top_unknowns,
                              my_params, self.connections, relevance=relevance,
                              store_byobjs=True)

        self.dumat[voi] = parent.dumat[voi].get_view(self.pathname, comm, umap)
        self.drmat[voi] = parent.drmat[voi].get_view(self.pathname, comm, umap)
        self.dpmat[voi] = parent._impl.create_tgt_vecwrapper(self.pathname, comm)
        self.dpmat[voi].adj_accumulate_mode = False

        self.dpmat[voi].setup(parent.dpmat[voi], params_dict, top_unknowns,
                              my_params, self.connections,
                              relevance=relevance, var_of_interest=voi)

    def _setup_gs_outputs(self, vois):
        self.gs_outputs = { 'fwd': {}, 'rev': {}}
        dumat = self.dumat
        gso = self.gs_outputs['fwd']
        for sub in self._local_subsystems:
            gso[sub.name] = outs = {}
            for voi in vois:
                outs[voi] = set([x for x in dumat[voi] if
                                           sub.dumat and x not in sub.dumat[voi]])
        gso = self.gs_outputs['rev']
        for sub in reversed(self._local_subsystems):
            gso[sub.name] = outs = {}
            for voi in vois:
                outs[voi] = set([x for x in dumat[voi] if
                                           not sub.dumat or
                                           (sub.dumat and x not in sub.dumat[voi])])

    def get_combined_jac(self, J):
        """
        Take a J dict that's distributed, i.e., has different values across
        different MPI processes, and return a dict that contains all of the
        values from all of the processes. If values are duplicated, use the
        value from the lowest rank process. Note that J has a nested dict
        structure.

        Args
        ----
        J : `dict`
            Local Jacobian

        Returns
        -------
        `dict`
            Local gathered Jacobian
        """

        if not self.is_active():
            return J

        comm = self.comm
        iproc = comm.rank
        nproc = comm.size

        need_tups = []
        has_tups = []

        # Gather a list of local tuples for J.
        for (output, param), value in iteritems(J):
            if value.size == 0:
                need_tups.append((output, param))
            else:
                has_tups.append((output, param))

        dist_need_tups = comm.allgather(need_tups)

        needed_set = set()
        for need_tups in dist_need_tups:
            needed_set.update(need_tups)

        if not needed_set:
            return J  # nobody needs any J entries

        dist_has_tups = comm.allgather(has_tups)

        found = set()
        owned_vals = []
        for rank, tups in enumerate(dist_has_tups):
            for tup in tups:
                if tup in needed_set and not tup in found:
                    found.add(tup)
                    if rank == iproc:
                        owned_vals.append((tup, J[tup]))

        dist_vals = comm.allgather(owned_vals)

        for rank, vals in enumerate(dist_vals):
            if rank != iproc:
                for (output, param), value in vals:
                    J[output, param] = value

        return J

    def _get_var_pathname(self, name):
        if self.pathname:
            return '.'.join((self.pathname, name))
        return name

<<<<<<< HEAD
    def generate_docstring(self):
        """
        Generates a numpy-style docstring for a user-created System class.

        Returns
        -------
        docstring : str
                string that contains a basic numpy docstring.

        """
        #start the docstring off
        docstring = '\t\"\"\"\n'

        if self._params_dict or self._unknowns_dict:
            docstring += '\n\tParams\n\t----------\n'

        if self._params_dict:
            for key, value in iteritems(self._params_dict):
                docstring += "    "+key
                docstring += " : param"
                docstring += type(value).__name__
                docstring += "\n" + str(value)
                docstring += "\n        <Insert description here.>\n"

        if self._unknowns_dict:
            for key, value in iteritems(self._unknowns_dict):
                docstring += "    "+key
                docstring += " : "
                typ = type(value).__name__

                if typ == 'dict':
                    docstring += "unknown"
                else:
                    docstring += typ
                docstring += "\n " + str(value)
                docstring += "\n        <Insert description here.>\n"

        #Put options into docstring
        from openmdao.core.options import OptionsDictionary
        firstTime = 1
        v = vars(self)
        for key, value in v.items():
            if type(value)==OptionsDictionary:
                if firstTime:  #start of Options docstring
                    docstring += '\n\tOptions\n\t----------\n\n'
                    firstTime = 0
                for (name, val) in value.items():
                    docstring += "    "+name
                    docstring += " :  " + type(val).__name__
                    docstring += "(" + str(val) + ")\n"
                    desc = value._options[name]['desc']
                    if(desc):
                        docstring += "        " + desc + "\n"

        #finish up docstring
        docstring += '\n\t\"\"\"\n'
        return docstring
=======
def _iter_J_nested(J):
    for output, subdict in iteritems(J):
        for param, value in iteritems(subdict):
            yield (output, param), value
>>>>>>> 046d33ca
<|MERGE_RESOLUTION|>--- conflicted
+++ resolved
@@ -651,7 +651,11 @@
             return '.'.join((self.pathname, name))
         return name
 
-<<<<<<< HEAD
+    def _iter_J_nested(J):
+        for output, subdict in iteritems(J):
+            for param, value in iteritems(subdict):
+                yield (output, param), value
+
     def generate_docstring(self):
         """
         Generates a numpy-style docstring for a user-created System class.
@@ -708,10 +712,4 @@
 
         #finish up docstring
         docstring += '\n\t\"\"\"\n'
-        return docstring
-=======
-def _iter_J_nested(J):
-    for output, subdict in iteritems(J):
-        for param, value in iteritems(subdict):
-            yield (output, param), value
->>>>>>> 046d33ca
+        return docstring