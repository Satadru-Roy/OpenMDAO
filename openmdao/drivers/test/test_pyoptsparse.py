""" Testing pyoptsparse."""

import os
import unittest

import numpy as np

from openmdao.api import IndepVarComp, Group, Problem, ExecComp, Component
from openmdao.core.system import AnalysisError
from openmdao.test.paraboloid import Paraboloid
from openmdao.test.simple_comps import SimpleArrayComp, ArrayComp2D
from openmdao.test.util import assert_rel_error


# check that pyoptsparse is installed
# if it is, try to use SNOPT but fall back to SLSQP
OPT = None
OPTIMIZER = None

try:
    from pyoptsparse import OPT
    try:
        OPT('SNOPT')
        OPTIMIZER = 'SNOPT'
    except:
        try:
            OPT('SLSQP')
            OPTIMIZER = 'SLSQP'
        except:
            pass
except:
    pass


if OPTIMIZER:
    from openmdao.drivers.pyoptsparse_driver import pyOptSparseDriver


class ParaboloidAE(Component):
    """ Evaluates the equation f(x,y) = (x-3)^2 + xy + (y+4)^2 - 3

    This version raises an analysis error 50% of the time.

    The AE in ParaboloidAE stands for AnalysisError, and is not a
    reference to the Don Bluth film Tian A.E."""

    def __init__(self):
        super(ParaboloidAE, self).__init__()

        self.add_param('x', val=0.0)
        self.add_param('y', val=0.0)

        self.add_output('f_xy', val=0.0)

        self.eval_iter_count = 0
        self.eval_fail_at = 3

        self.grad_iter_count = 0
        self.grad_fail_at = 100

        self.fail_hard = False

    def solve_nonlinear(self, params, unknowns, resids):
        """f(x,y) = (x-3)^2 + xy + (y+4)^2 - 3
        Optimal solution (minimum): x = 6.6667; y = -7.3333
        """

        if self.eval_iter_count == self.eval_fail_at:
            self.eval_iter_count = 0

            if self.fail_hard:
                raise RuntimeError('This should error.')
            else:
                raise AnalysisError('Try again.')

        x = params['x']
        y = params['y']

        unknowns['f_xy'] = (x-3.0)**2 + x*y + (y+4.0)**2 - 3.0
        self.eval_iter_count += 1

    def linearize(self, params, unknowns, resids):
        """ Jacobian for our paraboloid."""

        if self.grad_iter_count == self.grad_fail_at:
            self.grad_iter_count = 0

            if self.fail_hard:
                raise RuntimeError('This should error.')
            else:
                raise AnalysisError('Try again.')

        x = params['x']
        y = params['y']
        J = {}

        J['f_xy','x'] = 2.0*x - 6.0 + y
        J['f_xy','y'] = 2.0*y + 8.0 + x
        self.grad_iter_count += 1
        return J


class TestPyoptSparse(unittest.TestCase):

    def setUp(self):
        if OPT is None:
            raise unittest.SkipTest("pyoptsparse is not installed")

        if OPTIMIZER is None:
            raise unittest.SkipTest("pyoptsparse is not providing SNOPT or SLSQP")

    def tearDown(self):
        try:
            os.remove('SLSQP.out')
        except OSError:
            pass

        try:
            os.remove('SNOPT_print.out')
            os.remove('SNOPT_summary.out')
        except OSError:
            pass

    def test_simple_paraboloid_upper(self):

        prob = Problem()
        root = prob.root = Group()

        root.add('p1', IndepVarComp('x', 50.0), promotes=['*'])
        root.add('p2', IndepVarComp('y', 50.0), promotes=['*'])
        root.add('comp', Paraboloid(), promotes=['*'])
        root.add('con', ExecComp('c = - x + y'), promotes=['*'])

        prob.driver = pyOptSparseDriver()
        prob.driver.options['optimizer'] = OPTIMIZER
        if OPTIMIZER == 'SLSQP':
            prob.driver.opt_settings['ACC'] = 1e-9
        prob.driver.options['print_results'] = False
        prob.driver.add_desvar('x', lower=-50.0, upper=50.0)
        prob.driver.add_desvar('y', lower=-50.0, upper=50.0)

        prob.driver.add_objective('f_xy')
        prob.driver.add_constraint('c', upper=-15.0)

        prob.setup(check=False)
        prob.run()

        # Minimum should be at (7.166667, -7.833334)
        assert_rel_error(self, prob['x'], 7.16667, 1e-6)
        assert_rel_error(self, prob['y'], -7.833334, 1e-6)

    def test_simple_paraboloid_lower(self):

        prob = Problem()
        root = prob.root = Group()

        root.add('p1', IndepVarComp('x', 50.0), promotes=['*'])
        root.add('p2', IndepVarComp('y', 50.0), promotes=['*'])
        root.add('comp', Paraboloid(), promotes=['*'])
        root.add('con', ExecComp('c = x - y'), promotes=['*'])

        prob.driver = pyOptSparseDriver()
        prob.driver.options['optimizer'] = OPTIMIZER
        if OPTIMIZER == 'SLSQP':
            prob.driver.opt_settings['ACC'] = 1e-9
        prob.driver.options['print_results'] = False
        prob.driver.add_desvar('x', lower=-50.0, upper=50.0)
        prob.driver.add_desvar('y', lower=-50.0, upper=50.0)

        prob.driver.add_objective('f_xy')
        prob.driver.add_constraint('c', lower=15.0)

        prob.setup(check=False)
        prob.run()

        # Minimum should be at (7.166667, -7.833334)
        assert_rel_error(self, prob['x'], 7.16667, 1e-6)
        assert_rel_error(self, prob['y'], -7.833334, 1e-6)

    def test_simple_paraboloid_lower_linear(self):

        prob = Problem()
        root = prob.root = Group()

        root.add('p1', IndepVarComp('x', 50.0), promotes=['*'])
        root.add('p2', IndepVarComp('y', 50.0), promotes=['*'])
        root.add('comp', Paraboloid(), promotes=['*'])
        root.add('con', ExecComp('c = x - y'), promotes=['*'])

        prob.driver = pyOptSparseDriver()
        prob.driver.options['optimizer'] = OPTIMIZER
        if OPTIMIZER == 'SLSQP':
            prob.driver.opt_settings['ACC'] = 1e-9
        prob.driver.options['print_results'] = False
        prob.driver.add_desvar('x', lower=-50.0, upper=50.0)
        prob.driver.add_desvar('y', lower=-50.0, upper=50.0)

        prob.driver.add_objective('f_xy')
        prob.driver.add_constraint('c', lower=15.0, linear=True)
        if OPTIMIZER == 'SNOPT':
            # there is currently a bug in SNOPT, it requires at least one
            # nonlinear inequality constraint, so provide a 'fake' one
            prob.driver.add_constraint('x', lower=-100.0)

        prob.setup(check=False)
        prob.run()

        # Minimum should be at (7.166667, -7.833334)
        assert_rel_error(self, prob['x'], 7.16667, 1e-6)
        assert_rel_error(self, prob['y'], -7.833334, 1e-6)

    def test_simple_paraboloid_equality(self):

        prob = Problem()
        root = prob.root = Group()

        root.add('p1', IndepVarComp('x', 50.0), promotes=['*'])
        root.add('p2', IndepVarComp('y', 50.0), promotes=['*'])
        root.add('comp', Paraboloid(), promotes=['*'])
        root.add('con', ExecComp('c = - x + y'), promotes=['*'])

        prob.driver = pyOptSparseDriver()
        prob.driver.options['optimizer'] = OPTIMIZER
        if OPTIMIZER == 'SLSQP':
            prob.driver.opt_settings['ACC'] = 1e-9
        prob.driver.options['print_results'] = False
        prob.driver.add_desvar('x', lower=-50.0, upper=50.0)
        prob.driver.add_desvar('y', lower=-50.0, upper=50.0)

        prob.driver.add_objective('f_xy')
        prob.driver.add_constraint('c', equals=-15.0)

        prob.setup(check=False)
        prob.run()

        # Minimum should be at (7.166667, -7.833334)
        assert_rel_error(self, prob['x'], 7.16667, 1e-6)
        assert_rel_error(self, prob['y'], -7.833334, 1e-6)

    def test_simple_paraboloid_equality_linear(self):

        prob = Problem()
        root = prob.root = Group()

        root.add('p1', IndepVarComp('x', 50.0), promotes=['*'])
        root.add('p2', IndepVarComp('y', 50.0), promotes=['*'])
        root.add('comp', Paraboloid(), promotes=['*'])
        root.add('con', ExecComp('c = - x + y'), promotes=['*'])

        prob.driver = pyOptSparseDriver()
        prob.driver.options['optimizer'] = OPTIMIZER
        if OPTIMIZER == 'SLSQP':
            prob.driver.opt_settings['ACC'] = 1e-9
        prob.driver.options['print_results'] = False
        prob.driver.add_desvar('x', lower=-50.0, upper=50.0)
        prob.driver.add_desvar('y', lower=-50.0, upper=50.0)

        prob.driver.add_objective('f_xy')
        prob.driver.add_constraint('c', equals=-15.0, linear=True)
        if OPTIMIZER == 'SNOPT':
            # there is currently a bug in SNOPT, it requires at least one
            # nonlinear inequality constraint, so provide a 'fake' one
            prob.driver.add_constraint('x', lower=-100.0)

        prob.setup(check=False)
        prob.run()

        # Minimum should be at (7.166667, -7.833334)
        assert_rel_error(self, prob['x'], 7.16667, 1e-6)
        assert_rel_error(self, prob['y'], -7.833334, 1e-6)

    def test_simple_paraboloid_double_sided_low(self):

        prob = Problem()
        root = prob.root = Group()

        root.add('p1', IndepVarComp('x', 50.0), promotes=['*'])
        root.add('p2', IndepVarComp('y', 50.0), promotes=['*'])
        root.add('comp', Paraboloid(), promotes=['*'])
        root.add('con', ExecComp('c = - x + y'), promotes=['*'])

        prob.driver = pyOptSparseDriver()
        prob.driver.options['optimizer'] = OPTIMIZER
        prob.driver.options['print_results'] = False
        prob.driver.add_desvar('x', lower=-50.0, upper=50.0)
        prob.driver.add_desvar('y', lower=-50.0, upper=50.0)

        prob.driver.add_objective('f_xy')
        prob.driver.add_constraint('c', lower=-11.0, upper=-10.0)

        prob.setup(check=False)
        prob.run()

        # Minimum should be at (7.166667, -7.833334)
        assert_rel_error(self, prob['y'] - prob['x'], -11.0, 1e-6)

    def test_simple_paraboloid_double_sided_high(self):

        prob = Problem()
        root = prob.root = Group()

        root.add('p1', IndepVarComp('x', 50.0), promotes=['*'])
        root.add('p2', IndepVarComp('y', 50.0), promotes=['*'])
        root.add('comp', Paraboloid(), promotes=['*'])
        root.add('con', ExecComp('c = x - y'), promotes=['*'])

        prob.driver = pyOptSparseDriver()
        prob.driver.options['optimizer'] = OPTIMIZER
        prob.driver.options['print_results'] = False
        prob.driver.add_desvar('x', lower=-50.0, upper=50.0)
        prob.driver.add_desvar('y', lower=-50.0, upper=50.0)

        prob.driver.add_objective('f_xy')
        prob.driver.add_constraint('c', lower=10.0, upper=11.0)

        prob.setup(check=False)
        prob.run()

        # Minimum should be at (7.166667, -7.833334)
        assert_rel_error(self, prob['x'] - prob['y'], 11.0, 1e-6)

    def test_simple_paraboloid_scaled_desvars_fwd(self):

        prob = Problem()
        root = prob.root = Group()

        root.add('p1', IndepVarComp('x', 50.0), promotes=['*'])
        root.add('p2', IndepVarComp('y', 50.0), promotes=['*'])
        root.add('comp', Paraboloid(), promotes=['*'])
        root.add('con', ExecComp('c = x - y'), promotes=['*'])

        prob.driver = pyOptSparseDriver()
        prob.driver.options['optimizer'] = OPTIMIZER
        if OPTIMIZER == 'SNOPT':
            prob.driver.opt_settings['Verify level'] = 3
        prob.driver.options['print_results'] = False
        prob.driver.add_desvar('x', lower=-50.0, upper=50.0, scaler=1/50.0)
        prob.driver.add_desvar('y', lower=-50.0, upper=50.0, scaler=1/50.0)

        prob.driver.add_objective('f_xy')
        prob.driver.add_constraint('c', lower=10.0, upper=11.0)

        root.ln_solver.options['mode'] = 'fwd'

        prob.setup(check=False)
        prob.run()

        # Minimum should be at (7.166667, -7.833334)
        assert_rel_error(self, prob['x'] - prob['y'], 11.0, 1e-6)

    def test_simple_paraboloid_scaled_desvars_fd(self):

        prob = Problem()
        root = prob.root = Group()

        root.add('p1', IndepVarComp('x', 50.0), promotes=['*'])
        root.add('p2', IndepVarComp('y', 50.0), promotes=['*'])
        root.add('comp', Paraboloid(), promotes=['*'])
        root.add('con', ExecComp('c = x - y'), promotes=['*'])

        prob.driver = pyOptSparseDriver()
        prob.driver.options['optimizer'] = OPTIMIZER
        if OPTIMIZER == 'SNOPT':
            prob.driver.opt_settings['Verify level'] = 3
        prob.driver.options['print_results'] = False
        prob.driver.add_desvar('x', lower=-50.0, upper=50.0, scaler=1/50.0)
        prob.driver.add_desvar('y', lower=-50.0, upper=50.0, scaler=1/50.0)

        prob.driver.add_objective('f_xy')
        prob.driver.add_constraint('c', lower=10.0, upper=11.0)

        root.fd_options['force_fd'] = True

        prob.setup(check=False)
        prob.run()

        # Minimum should be at (7.166667, -7.833334)
        assert_rel_error(self, prob['x'] - prob['y'], 11.0, 1e-6)

    def test_simple_paraboloid_scaled_desvars_rev(self):

        prob = Problem()
        root = prob.root = Group()

        root.add('p1', IndepVarComp('x', 50.0), promotes=['*'])
        root.add('p2', IndepVarComp('y', 50.0), promotes=['*'])
        root.add('comp', Paraboloid(), promotes=['*'])
        root.add('con', ExecComp('c = x - y'), promotes=['*'])

        prob.driver = pyOptSparseDriver()
        prob.driver.options['optimizer'] = OPTIMIZER
        if OPTIMIZER == 'SNOPT':
            prob.driver.opt_settings['Verify level'] = 3
        prob.driver.options['print_results'] = False
        prob.driver.add_desvar('x', lower=-50.0, upper=50.0, scaler=1/50.0)
        prob.driver.add_desvar('y', lower=-50.0, upper=50.0, scaler=1/50.0)

        prob.driver.add_objective('f_xy')
        prob.driver.add_constraint('c', lower=10.0, upper=11.0)

        root.ln_solver.options['mode'] = 'rev'

        prob.setup(check=False)
        prob.run()

        # Minimum should be at (7.166667, -7.833334)
        assert_rel_error(self, prob['x'] - prob['y'], 11.0, 1e-6)

    def test_simple_paraboloid_scaled_constraint_fwd(self):

        prob = Problem()
        root = prob.root = Group()

        root.add('p1', IndepVarComp('x', 50.0), promotes=['*'])
        root.add('p2', IndepVarComp('y', 50.0), promotes=['*'])
        root.add('comp', Paraboloid(), promotes=['*'])
        root.add('con', ExecComp('c = x - y'), promotes=['*'])

        prob.driver = pyOptSparseDriver()
        prob.driver.options['optimizer'] = OPTIMIZER
        if OPTIMIZER == 'SNOPT':
            prob.driver.opt_settings['Verify level'] = 3
        prob.driver.options['print_results'] = False
        prob.driver.add_desvar('x', lower=-50.0, upper=50.0)
        prob.driver.add_desvar('y', lower=-50.0, upper=50.0)

        prob.driver.add_objective('f_xy')
        prob.driver.add_constraint('c', lower=10.0, upper=11.0, scaler=1/10.)

        root.ln_solver.options['mode'] = 'fwd'

        prob.setup(check=False)
        prob.run()

        # Minimum should be at (7.166667, -7.833334)
        assert_rel_error(self, prob['x'] - prob['y'], 11.0, 1e-6)

    def test_simple_paraboloid_scaled_constraint_fd(self):

        prob = Problem()
        root = prob.root = Group()

        root.add('p1', IndepVarComp('x', 50.0), promotes=['*'])
        root.add('p2', IndepVarComp('y', 50.0), promotes=['*'])
        root.add('comp', Paraboloid(), promotes=['*'])
        root.add('con', ExecComp('c = x - y'), promotes=['*'])

        prob.driver = pyOptSparseDriver()
        prob.driver.options['optimizer'] = OPTIMIZER
        if OPTIMIZER == 'SNOPT':
            prob.driver.opt_settings['Verify level'] = 3
        prob.driver.options['print_results'] = False
        prob.driver.add_desvar('x', lower=-50.0, upper=50.0)
        prob.driver.add_desvar('y', lower=-50.0, upper=50.0)

        prob.driver.add_objective('f_xy')
        prob.driver.add_constraint('c', lower=10.0, upper=11.0, scaler=1/10.)

        root.fd_options['force_fd'] = True

        prob.setup(check=False)
        prob.run()

        # Minimum should be at (7.166667, -7.833334)
        assert_rel_error(self, prob['x'] - prob['y'], 11.0, 1e-6)

    def test_simple_paraboloid_scaled_constraint_rev(self):

        prob = Problem()
        root = prob.root = Group()

        root.add('p1', IndepVarComp('x', 50.0), promotes=['*'])
        root.add('p2', IndepVarComp('y', 50.0), promotes=['*'])
        root.add('comp', Paraboloid(), promotes=['*'])
        root.add('con', ExecComp('c = x - y'), promotes=['*'])

        prob.driver = pyOptSparseDriver()
        prob.driver.options['optimizer'] = OPTIMIZER
        if OPTIMIZER == 'SNOPT':
            prob.driver.opt_settings['Verify level'] = 3
        prob.driver.options['print_results'] = False
        prob.driver.add_desvar('x', lower=-50.0, upper=50.0)
        prob.driver.add_desvar('y', lower=-50.0, upper=50.0)

        prob.driver.add_objective('f_xy')
        prob.driver.add_constraint('c', lower=10.0, upper=11.0, scaler=1/10.)

        root.ln_solver.options['mode'] = 'rev'

        prob.setup(check=False)
        prob.run()

        # Minimum should be at (7.166667, -7.833334)
        assert_rel_error(self, prob['x'] - prob['y'], 11.0, 1e-6)

    def test_simple_paraboloid_scaled_objective_fwd(self):

        prob = Problem()
        root = prob.root = Group()

        root.add('p1', IndepVarComp('x', 50.0), promotes=['*'])
        root.add('p2', IndepVarComp('y', 50.0), promotes=['*'])
        root.add('comp', Paraboloid(), promotes=['*'])
        root.add('con', ExecComp('c = x - y'), promotes=['*'])

        prob.driver = pyOptSparseDriver()
        prob.driver.options['optimizer'] = OPTIMIZER
        if OPTIMIZER == 'SNOPT':
            prob.driver.opt_settings['Verify level'] = 3
        prob.driver.options['print_results'] = False
        prob.driver.add_desvar('x', lower=-50.0, upper=50.0)
        prob.driver.add_desvar('y', lower=-50.0, upper=50.0)

        prob.driver.add_objective('f_xy', scaler=1/10.)
        prob.driver.add_constraint('c', lower=10.0, upper=11.0)

        root.ln_solver.options['mode'] = 'fwd'

        prob.setup(check=False)
        prob.run()

        # Minimum should be at (7.166667, -7.833334)
        assert_rel_error(self, prob['x'] - prob['y'], 11.0, 1e-6)

    def test_simple_paraboloid_scaled_objective_rev(self):

        prob = Problem()
        root = prob.root = Group()

        root.add('p1', IndepVarComp('x', 50.0), promotes=['*'])
        root.add('p2', IndepVarComp('y', 50.0), promotes=['*'])
        root.add('comp', Paraboloid(), promotes=['*'])
        root.add('con', ExecComp('c = x - y'), promotes=['*'])

        prob.driver = pyOptSparseDriver()
        prob.driver.options['optimizer'] = OPTIMIZER
        if OPTIMIZER == 'SNOPT':
            prob.driver.opt_settings['Verify level'] = 3
        prob.driver.options['print_results'] = False
        prob.driver.add_desvar('x', lower=-50.0, upper=50.0)
        prob.driver.add_desvar('y', lower=-50.0, upper=50.0)

        prob.driver.add_objective('f_xy', scaler=1/10.)
        prob.driver.add_constraint('c', lower=10.0, upper=11.0)

        root.ln_solver.options['mode'] = 'rev'

        prob.setup(check=False)
        prob.run()

        # Minimum should be at (7.166667, -7.833334)
        assert_rel_error(self, prob['x'] - prob['y'], 11.0, 1e-6)

    def test_simple_array_comp(self):

        prob = Problem()
        root = prob.root = Group()

        root.add('p1', IndepVarComp('x', np.zeros([2])), promotes=['*'])
        root.add('comp', SimpleArrayComp(), promotes=['*'])
        root.add('con', ExecComp('c = y - 20.0', c=np.array([0.0, 0.0]), y=np.array([0.0, 0.0])), promotes=['*'])
        root.add('obj', ExecComp('o = y[0]', y=np.array([0.0, 0.0])), promotes=['*'])

        prob.driver = pyOptSparseDriver()
        prob.driver.options['optimizer'] = OPTIMIZER
        prob.driver.options['print_results'] = False
        prob.driver.add_desvar('x', lower=-50.0, upper=50.0)

        prob.driver.add_objective('o')
        prob.driver.add_constraint('c', equals=0.0)

        prob.setup(check=False)
        prob.run()

        obj = prob['o']
        assert_rel_error(self, obj, 20.0, 1e-6)

    def test_simple_array_comp2D(self):

        prob = Problem()
        root = prob.root = Group()

        root.add('p1', IndepVarComp('x', np.zeros((2, 2))), promotes=['*'])
        root.add('comp', ArrayComp2D(), promotes=['*'])
        root.add('con', ExecComp('c = y - 20.0', c=np.zeros((2, 2)), y=np.zeros((2, 2))), promotes=['*'])
        root.add('obj', ExecComp('o = y[0, 0]', y=np.zeros((2, 2))), promotes=['*'])

        prob.driver = pyOptSparseDriver()
        prob.driver.options['optimizer'] = OPTIMIZER
        prob.driver.options['print_results'] = False
        prob.driver.add_desvar('x', lower=-50.0, upper=50.0)

        prob.driver.add_objective('o')
        prob.driver.add_constraint('c', equals=0.0)

        prob.setup(check=False)
        prob.run()

        obj = prob['o']
        assert_rel_error(self, obj, 20.0, 1e-6)

    def test_simple_array_comp2D_array_lo_hi(self):

        prob = Problem()
        root = prob.root = Group()

        root.add('p1', IndepVarComp('x', np.zeros((2, 2))), promotes=['*'])
        root.add('comp', ArrayComp2D(), promotes=['*'])
        root.add('con', ExecComp('c = y - 20.0', c=np.zeros((2, 2)), y=np.zeros((2, 2))), promotes=['*'])
        root.add('obj', ExecComp('o = y[0, 0]', y=np.zeros((2, 2))), promotes=['*'])

        prob.driver = pyOptSparseDriver()
        prob.driver.options['optimizer'] = OPTIMIZER
        prob.driver.options['print_results'] = False
        prob.driver.add_desvar('x', lower=-50.0*np.ones((2, 2)), upper=50.0*np.ones((2, 2)))

        prob.driver.add_objective('o')
        prob.driver.add_constraint('c', equals=0.0)

        prob.setup(check=False)
        prob.run()

        obj = prob['o']
        assert_rel_error(self, obj, 20.0, 1e-6)

    def test_fan_out(self):

        prob = Problem()
        root = prob.root = Group()

        root.add('p1', IndepVarComp('x', 1.0))
        root.add('p2', IndepVarComp('x', 1.0))

        root.add('comp1', ExecComp('y = 3.0*x'))
        root.add('comp2', ExecComp('y = 5.0*x'))

        root.add('obj', ExecComp('o = i1 + i2'))
        root.add('con1', ExecComp('c = 15.0 - x'))
        root.add('con2', ExecComp('c = 15.0 - x'))

        # hook up explicitly
        root.connect('p1.x', 'comp1.x')
        root.connect('p2.x', 'comp2.x')
        root.connect('comp1.y', 'obj.i1')
        root.connect('comp2.y', 'obj.i2')
        root.connect('comp1.y', 'con1.x')
        root.connect('comp2.y', 'con2.x')

        prob.driver = pyOptSparseDriver()
        prob.driver.options['optimizer'] = OPTIMIZER
        prob.driver.options['print_results'] = False
        prob.driver.add_desvar('p1.x', lower=-50.0, upper=50.0)
        prob.driver.add_desvar('p2.x', lower=-50.0, upper=50.0)
        prob.driver.add_objective('obj.o')
        prob.driver.add_constraint('con1.c', equals=0.0)
        prob.driver.add_constraint('con2.c', equals=0.0)

        prob.setup(check=False)
        prob.run()

        obj = prob['obj.o']
        assert_rel_error(self, obj, 30.0, 1e-6)

        # Verify that pyOpt has the correct wrt names
        con1 = prob.driver.pyopt_solution.constraints['con1.c']
        self.assertEqual(con1.wrt, ['p1.x'])
        con2 = prob.driver.pyopt_solution.constraints['con2.c']
        self.assertEqual(con2.wrt, ['p2.x'])

    def test_sparsity_fwd(self):

        prob = Problem()
        root = prob.root = Group()

        root.add('p1', IndepVarComp('x', 1.0))
        root.add('p2', IndepVarComp('x', 1.0))

        root.add('comp1', ExecComp('y = 3.0*x'))
        root.add('comp2', ExecComp('y = 5.0*x'))

        root.add('obj', ExecComp('o = i1 + i2'))
        root.add('con1', ExecComp('c = 15.0 - x'))
        root.add('con2', ExecComp('c = 15.0 - x'))

        # hook up explicitly
        root.connect('p1.x', 'comp1.x')
        root.connect('p2.x', 'comp2.x')
        root.connect('comp1.y', 'obj.i1')
        root.connect('comp2.y', 'obj.i2')
        root.connect('comp1.y', 'con1.x')
        root.connect('comp2.y', 'con2.x')

        prob.driver = pyOptSparseDriver()
        prob.driver.options['optimizer'] = OPTIMIZER
        prob.driver.options['print_results'] = False
        prob.driver.add_desvar('p1.x', lower=-50.0, upper=50.0)
        prob.driver.add_desvar('p2.x', lower=-50.0, upper=50.0)
        prob.driver.add_objective('obj.o')
        prob.driver.add_constraint('con1.c', equals=0.0)
        prob.driver.add_constraint('con2.c', equals=0.0)

        prob.setup(check=False)
        prob.run()

        # Verify that the appropriate sparsity pattern is applied
        dv_dict = {'p1.x': 1.0, 'p2.x': 1.0}
        prob.driver._problem = prob
        sens_dict, fail = prob.driver._gradfunc(dv_dict, {})

        self.assertTrue('p2.x' not in sens_dict['con1.c'])
        self.assertTrue('p1.x' in sens_dict['con1.c'])
        self.assertTrue('p2.x' in sens_dict['con2.c'])
        self.assertTrue('p1.x' not in sens_dict['con2.c'])
        self.assertTrue('p1.x' in sens_dict['obj.o'])
        self.assertTrue('p2.x' in sens_dict['obj.o'])

    def test_sparsity_rev(self):

        prob = Problem()
        root = prob.root = Group()

        root.add('p1', IndepVarComp('x', 1.0))
        root.add('p2', IndepVarComp('x', 1.0))

        root.add('comp1', ExecComp('y = 3.0*x'))
        root.add('comp2', ExecComp('y = 5.0*x'))

        root.add('obj', ExecComp('o = i1 + i2'))
        root.add('con1', ExecComp('c = 15.0 - x'))
        root.add('con2', ExecComp('c = 15.0 - x'))

        # hook up explicitly
        root.connect('p1.x', 'comp1.x')
        root.connect('p2.x', 'comp2.x')
        root.connect('comp1.y', 'obj.i1')
        root.connect('comp2.y', 'obj.i2')
        root.connect('comp1.y', 'con1.x')
        root.connect('comp2.y', 'con2.x')

        prob.driver = pyOptSparseDriver()
        prob.driver.options['optimizer'] = OPTIMIZER
        prob.driver.options['print_results'] = False
        prob.driver.add_desvar('p1.x', lower=-50.0, upper=50.0)
        prob.driver.add_desvar('p2.x', lower=-50.0, upper=50.0)
        prob.driver.add_objective('obj.o')
        prob.driver.add_constraint('con1.c', equals=0.0)
        prob.driver.add_constraint('con2.c', equals=0.0)

        prob.root.ln_solver.options['mode'] = 'rev'
        prob.setup(check=False)
        prob.run()

        # Verify that the appropriate sparsity pattern is applied
        dv_dict = {'p1.x': 1.0, 'p2.x': 1.0}
        prob.driver._problem = prob
        sens_dict, fail = prob.driver._gradfunc(dv_dict, {})

        self.assertTrue('p2.x' not in sens_dict['con1.c'])
        self.assertTrue('p1.x' in sens_dict['con1.c'])
        self.assertTrue('p2.x' in sens_dict['con2.c'])
        self.assertTrue('p1.x' not in sens_dict['con2.c'])
        self.assertTrue('p1.x' in sens_dict['obj.o'])
        self.assertTrue('p2.x' in sens_dict['obj.o'])

    def test_sparsity_fd(self):

        prob = Problem()
        root = prob.root = Group()

        root.add('p1', IndepVarComp('x', 1.0))
        root.add('p2', IndepVarComp('x', 1.0))

        root.add('comp1', ExecComp('y = 3.0*x'))
        root.add('comp2', ExecComp('y = 5.0*x'))

        root.add('obj', ExecComp('o = i1 + i2'))
        root.add('con1', ExecComp('c = 15.0 - x'))
        root.add('con2', ExecComp('c = 15.0 - x'))

        # hook up explicitly
        root.connect('p1.x', 'comp1.x')
        root.connect('p2.x', 'comp2.x')
        root.connect('comp1.y', 'obj.i1')
        root.connect('comp2.y', 'obj.i2')
        root.connect('comp1.y', 'con1.x')
        root.connect('comp2.y', 'con2.x')

        prob.driver = pyOptSparseDriver()
        prob.driver.options['optimizer'] = OPTIMIZER
        prob.driver.options['print_results'] = False
        prob.driver.add_desvar('p1.x', lower=-50.0, upper=50.0)
        prob.driver.add_desvar('p2.x', lower=-50.0, upper=50.0)
        prob.driver.add_objective('obj.o')
        prob.driver.add_constraint('con1.c', equals=0.0)
        prob.driver.add_constraint('con2.c', equals=0.0)

        prob.root.fd_options['force_fd'] = True
        prob.setup(check=False)
        prob.run()

        # Verify that the appropriate sparsity pattern is applied
        dv_dict = {'p1.x': 1.0, 'p2.x': 1.0}
        prob.driver._problem = prob
        sens_dict, fail = prob.driver._gradfunc(dv_dict, {})

        self.assertTrue('p2.x' not in sens_dict['con1.c'])
        self.assertTrue('p1.x' in sens_dict['con1.c'])
        self.assertTrue('p2.x' in sens_dict['con2.c'])
        self.assertTrue('p1.x' not in sens_dict['con2.c'])
        self.assertTrue('p1.x' in sens_dict['obj.o'])
        self.assertTrue('p2.x' in sens_dict['obj.o'])

    def test_inf_as_desvar_bounds(self):

        # User may use np.inf as a bound. It is unneccessary, but the user
        # may do it anyway, so make sure SLSQP doesn't blow up with it (bug
        # reported by rfalck)

        prob = Problem()
        root = prob.root = Group()

        root.add('p1', IndepVarComp('x', 50.0), promotes=['*'])
        root.add('p2', IndepVarComp('y', 50.0), promotes=['*'])
        root.add('comp', Paraboloid(), promotes=['*'])
        root.add('con', ExecComp('c = - x + y'), promotes=['*'])

        prob.driver = pyOptSparseDriver()
        prob.driver.options['optimizer'] = 'SLSQP'
        prob.driver.opt_settings['ACC'] = 1e-9
        prob.driver.options['print_results'] = False
        prob.driver.add_desvar('x', lower=-np.inf, upper=np.inf)
        prob.driver.add_desvar('y', lower=-50.0, upper=50.0)

        prob.driver.add_objective('f_xy')
        prob.driver.add_constraint('c', upper=-15.0)

        prob.setup(check=False)
        prob.run()

        # Minimum should be at (7.166667, -7.833334)
        assert_rel_error(self, prob['x'], 7.16667, 1e-6)
        assert_rel_error(self, prob['y'], -7.833334, 1e-6)

    def test_sub_sparsity(self):

        class SegmentComp(Component):
            """
            Each segment accepts y-values of the points within that segments, and computes
            the distance from each point to the origin, and the total area under the segment.
            """

            def __init__(self, M, x0, x1, index):
                super(SegmentComp, self).__init__()
                self.index = index
                self.M = M
                self.x0 = x0
                self.x1 = x1

                self.fd_options['force_fd'] = True

                self.x_i = np.linspace(self.x0, self.x1, M)

                self.add_param(name='y_i', shape=(M, ),
                               desc='y-values of each point in the segment')

                self.add_output(name='r_i', shape=(M, ),
                                desc='distance from each point in the segment to (pi,0)')
                self.add_output(name='area', val=0.0,
                                desc='area under the curve approximated by the trapezodal rule')

            def solve_nonlinear(self, params, unknowns, resids):

                x_i = self.x_i
                y_i = params['y_i']
                unknowns['r_i'] = np.sqrt( x_i**2 + y_i**2 )

                from scipy.integrate import simps
                unknowns['area'] = simps(y_i, x_i)

        class SumAreaComp(Component):
            """
            SumAreaComp takes the area under each segment and sums them to
            compute the total area.
            """

            def __init__(self, N):
                super(SumAreaComp, self).__init__()
                self.N = N
                self.fd_options['force_fd'] = True
                for i in range(N):
                    self.add_param(name='area{0}'.format(i), val=0.0)
                self.add_output(name='area', val=0.0, desc='total area')

            def solve_nonlinear(self, params, unknowns, resids):
                unknowns['area'] = 0.0
                for i in range(self.N):
                    unknowns['area'] += params['area{0}'.format(i)]

        N = M = 10
        prob = Problem(root=Group())
        root = prob.root

        b = np.linspace(-np.pi, np.pi, N+1) # segment boundaries

        num_unique_points = N*M-(N-1)

        root.add(name='ivc',
                 system=IndepVarComp(name='y_i', val=np.zeros((num_unique_points, ))),
                 promotes=['y_i'])

        root.add(name='sum_area', system=SumAreaComp(N))

        yi_index = 0
        segments = []
        for i in range(N):
            seg_name = 'seg{0}'.format(i)
            segments.append(SegmentComp(M,b[i], b[i+1], i))
            root.add(name=seg_name, system=segments[i])
            root.connect('{0}.area'.format(seg_name), 'sum_area.area{0}'.format(i))
            yindices = np.arange(yi_index, yi_index+M, dtype=int)
            root.connect('y_i', '{0}.y_i'.format(seg_name), src_indices=yindices)
            yi_index = yi_index+M-1

        prob.driver = driver = pyOptSparseDriver()
        driver.options['optimizer'] = OPTIMIZER
        driver.options['print_results'] = False

        driver.add_desvar(name="y_i",
                          lower=-100.0,
                          upper=100.0,
                          scaler=1.0,
                          adder=0.0)

        for i in range(N):
            driver.add_constraint(name='seg{0:d}.r_i'.format(i),
                                  lower=0,
                                  upper=np.pi,
                                  scaler=1.0,
                                  adder=0.0)

        driver.add_objective(name='sum_area.area',scaler=-1.0)

        prob.setup(check=False)

        prob['y_i'] = np.linspace(0, 2*np.pi,num_unique_points)

        prob.run()
        assert_rel_error(self, 15.4914, prob['sum_area.area'], 1e-4)

        sub_sparsity = prob.driver.sub_sparsity
        self.assertEquals(len(sub_sparsity['seg0.r_i']['y_i']), 10)

    def test_sub_sparsity_sparse_and_full_in_parallel(self):

        class SegmentComp(Component):
            """
            Each segment accepts y-values of the points within that segments, and computes
            the distance from each point to the origin, and the total area under the segment.
            """

            def __init__(self, M, x0, x1, index):
                super(SegmentComp, self).__init__()
                self.index = index
                self.M = M
                self.x0 = x0
                self.x1 = x1

                self.fd_options['force_fd'] = True

                self.x_i = np.linspace(self.x0, self.x1, M)

                self.add_param(name='y_i', shape=(M, ),
                               desc='y-values of each point in the segment')

                self.add_output(name='r_i', shape=(M, ),
                                desc='distance from each point in the segment to (pi,0)')
                self.add_output(name='area', val=0.0,
                                desc='area under the curve approximated by the trapezodal rule')

            def solve_nonlinear(self, params, unknowns, resids):

                x_i = self.x_i
                y_i = params['y_i']
                unknowns['r_i'] = np.sqrt( x_i**2 + y_i**2 )

                from scipy.integrate import simps
                unknowns['area'] = simps(y_i, x_i)

        class SumAreaComp(Component):
            """
            SumAreaComp takes the area under each segment and sums them to
            compute the total area.
            """

            def __init__(self, N, NNN):
                super(SumAreaComp, self).__init__()
                self.N = N
                self.fd_options['force_fd'] = True
                for i in range(N):
                    self.add_param(name='area{0}'.format(i), val=0.0)
                self.add_output(name='area', val=0.0, desc='total area')
                self.add_output(name='fake', val=0.0, desc='total area')

                self.add_param('bypass', shape=(NNN, ), desc='Param bypass')

            def solve_nonlinear(self, params, unknowns, resids):
                unknowns['area'] = 0.0
                for i in range(self.N):
                    unknowns['area'] += params['area{0}'.format(i)]

                unknowns['area'] += np.sum(params['bypass'])

        N = M = 5
        prob = Problem(root=Group())
        root = prob.root

        b = np.linspace(-np.pi, np.pi, N+1) # segment boundaries

        num_unique_points = N*M-(N-1)

        root.add(name='ivc',
                 system=IndepVarComp(name='y_i', val=np.zeros((num_unique_points, ))),
                 promotes=['y_i'])

        root.add(name='sum_area', system=SumAreaComp(N, num_unique_points))

        yi_index = 0
        segments = []
        for i in range(N):
            seg_name = 'seg{0}'.format(i)
            segments.append(SegmentComp(M,b[i], b[i+1], i))
            root.add(name=seg_name, system=segments[i])
            root.connect('{0}.area'.format(seg_name), 'sum_area.area{0}'.format(i))
            yindices = np.arange(yi_index, yi_index+M, dtype=int)
            root.connect('y_i', '{0}.y_i'.format(seg_name), src_indices=yindices)
            yi_index = yi_index+M-1

        root.connect('y_i', 'sum_area.bypass')

        prob.driver = driver = pyOptSparseDriver()
        driver.options['optimizer'] = OPTIMIZER
        driver.options['print_results'] = False

        driver.add_desvar(name="y_i",
                          lower=-100.0,
                          upper=100.0,
                          scaler=1.0,
                          adder=0.0)

        for i in range(N):
            driver.add_constraint(name='seg{0:d}.r_i'.format(i),
                                  lower=0,
                                  upper=np.pi,
                                  scaler=1.0,
                                  adder=0.0)

        # fake constraint to test the dicts
        driver.add_constraint(name='sum_area.fake', lower=-100.0)

        driver.add_objective(name='sum_area.area',scaler=-1.0)

        prob.setup(check=False)

        prob['y_i'] = np.linspace(0, 2*np.pi,num_unique_points)

        prob.run()

        sub_sparsity = prob.driver.sub_sparsity
        self.assertTrue('sum_area.fake' not in list(prob.driver.sub_sparsity.keys()))


    def test_sub_sparsity_equality_constraints(self):
        # Need this for coverage

        # TODO - Seems to be a Bug in pyoptsparse:SLSQP
        if OPTIMIZER == 'SLSQP':
            raise unittest.SkipTest("SLSQP crashes on this model with eq constraints.")

        class SegmentComp(Component):

            def __init__(self, M, x0, x1, index):
                super(SegmentComp, self).__init__()
                self.index = index
                self.M = M
                self.x0 = x0
                self.x1 = x1

                self.fd_options['force_fd'] = True

                self.x_i = np.linspace(self.x0, self.x1, M)

                self.add_param(name='y_i', shape=(M, ),
                               desc='y-values of each point in the segment')

                self.add_output(name='r_i', shape=(M, ),
                                desc='distance from each point in the segment to (pi,0)')
                self.add_output(name='area', val=0.0,
                                desc='area under the curve approximated by the trapezodal rule')

            def solve_nonlinear(self, params, unknowns, resids):

                x_i = self.x_i
                y_i = params['y_i']
                unknowns['r_i'] = np.sqrt( x_i**2 + y_i**2 )

                from scipy.integrate import simps
                unknowns['area'] = simps(y_i, x_i)

        class SumAreaComp(Component):

            def __init__(self, N):
                super(SumAreaComp, self).__init__()
                self.N = N
                self.fd_options['force_fd'] = True
                for i in range(N):
                    self.add_param(name='area{0}'.format(i), val=0.0)
                self.add_output(name='area', val=0.0, desc='total area')

            def solve_nonlinear(self, params, unknowns, resids):
                unknowns['area'] = 0.0
                for i in range(self.N):
                    unknowns['area'] += params['area{0}'.format(i)]

        N = M = 10
        prob = Problem(root=Group())
        root = prob.root

        b = np.linspace(-np.pi, np.pi, N+1) # segment boundaries

        num_unique_points = N*M-(N-1)

        root.add(name='ivc',
                 system=IndepVarComp(name='y_i', val=np.zeros((num_unique_points, ))),
                 promotes=['y_i'])

        root.add(name='sum_area', system=SumAreaComp(N))

        yi_index = 0
        segments = []
        for i in range(N):
            seg_name = 'seg{0}'.format(i)
            segments.append(SegmentComp(M,b[i], b[i+1], i))
            root.add(name=seg_name, system=segments[i])
            root.connect('{0}.area'.format(seg_name), 'sum_area.area{0}'.format(i))
            yindices = np.arange(yi_index, yi_index+M, dtype=int)
            root.connect('y_i', '{0}.y_i'.format(seg_name), src_indices=yindices)
            yi_index = yi_index+M-1

        prob.driver = driver = pyOptSparseDriver()
        driver.options['optimizer'] = OPTIMIZER
        driver.options['print_results'] = False

        driver.add_desvar(name="y_i",
                          lower=-100.0,
                          upper=100.0,
                          scaler=1.0,
                          adder=0.0)

        for i in range(N):
            driver.add_constraint(name='seg{0:d}.r_i'.format(i),
                                  equals=np.pi)

        driver.add_objective(name='sum_area.area',scaler=-1.0)

        prob.setup(check=False)

        prob['y_i'] = np.linspace(0, 2*np.pi,num_unique_points)

        prob.run()
        assert_rel_error(self, 15.4914, prob['sum_area.area'], 1e-4)

        sub_sparsity = prob.driver.sub_sparsity
        self.assertEquals(len(sub_sparsity['seg0.r_i']['y_i']), 10)

    def test_sub_sparsity_with_desvar_index(self):

        class SegmentComp(Component):
            def __init__(self,M,x0,x1,index):
                super(SegmentComp,self).__init__()
                self.index = index
                self.M = M
                self.x0 = x0
                self.x1 = x1
                self.fd_options['force_fd'] = True
                self.x_i = np.linspace(self.x0,self.x1,M)
                self.add_param(name='y_i',shape=(M,),desc='y-values of each point in the segment')
                self.add_output(name='r_i',shape=(M,),desc='distance from each point in the segment to (pi,0)')
                self.add_output(name='area',val=0.0,desc='area under the curve approximated by the trapezodal rule')

            def solve_nonlinear(self, params, unknowns, resids):
                x_i = self.x_i
                y_i = params['y_i']
                unknowns['r_i'] = np.sqrt( x_i**2 + y_i**2 )
                from scipy.integrate import simps
                unknowns['area'] = simps(y_i,x_i)

        class SumAreaComp(Component):
            def __init__(self,N):
                super(SumAreaComp,self).__init__()
                self.N = N
                self.fd_options['force_fd'] = True
                for i in range(N):
                    self.add_param(name='area{0}'.format(i),val=0.0)
                self.add_output(name='area',val=0.0,desc='total area')

            def solve_nonlinear(self, params, unknowns, resids):
                unknowns['area'] = 0.0
                for i in range(self.N):
                    unknowns['area'] += params['area{0}'.format(i)]

        N = M = 10
        prob = Problem(root=Group())
        root = prob.root
        b = np.linspace(-np.pi,np.pi,N+1) # segment boundaries
        num_unique_points = N*M-(N-1)

        root.add(name='ivc',system=IndepVarComp(name='y_i',val=np.zeros((num_unique_points,))),promotes=['y_i'])
        root.add(name='sum_area',system=SumAreaComp(N))

        yi_index = 0
        segments = []
        for i in range(N):
            seg_name = 'seg{0}'.format(i)
            segments.append( SegmentComp(M,b[i],b[i+1],i))
            root.add(name=seg_name,system=segments[i])
            root.connect('{0}.area'.format(seg_name),'sum_area.area{0}'.format(i))
            yindices = np.arange(yi_index,yi_index+M,dtype=int)
            root.connect('y_i','{0}.y_i'.format(seg_name),src_indices=yindices)
            yi_index = yi_index+M-1

        driver = pyOptSparseDriver()
        driver.options['optimizer'] = OPTIMIZER
        driver.options['print_results'] = False

        prob.driver = driver

        driver.add_desvar(name="y_i",
                          lower=-100.0,
                          upper=100.0,
                          indices=range(1,num_unique_points-1),
                          scaler=1.0,
                          adder=0.0)

        for i in range(N):
            driver.add_constraint(name='seg{0:d}.r_i'.format(i),
                                  lower=0,
                                  upper=np.pi,
                                  scaler=1.0,
                                  adder=0.0)

        driver.add_objective(name='sum_area.area', scaler=-1.0)
        prob.setup(check=False)
        prob['y_i'] = np.zeros(num_unique_points)
        prob.run()
        assert_rel_error(self, 15.4914, prob['sum_area.area'], 1e-4)

        sub_sparsity = prob.driver.sub_sparsity
        self.assertEquals(len(sub_sparsity['seg0.r_i']['y_i']), 9)

<<<<<<< HEAD
    def test_pyopt_fd_solution(self):
        
=======
    def test_analysis_error_objfunc(self):

        # Component raises an analysis error during some runs, and pyopt
        # attempts to recover.

>>>>>>> 48acc1cd
        prob = Problem()
        root = prob.root = Group()

        root.add('p1', IndepVarComp('x', 50.0), promotes=['*'])
        root.add('p2', IndepVarComp('y', 50.0), promotes=['*'])
<<<<<<< HEAD
        root.add('comp', Paraboloid(), promotes=['*'])
=======
        root.add('comp', ParaboloidAE(), promotes=['*'])
>>>>>>> 48acc1cd
        root.add('con', ExecComp('c = - x + y'), promotes=['*'])

        prob.driver = pyOptSparseDriver()
        prob.driver.options['optimizer'] = OPTIMIZER
<<<<<<< HEAD
        prob.driver.options['gradient method'] = 'pyopt_fd'
        
=======
        if OPTIMIZER == 'SLSQP':
            prob.driver.opt_settings['ACC'] = 1e-9
>>>>>>> 48acc1cd
        prob.driver.options['print_results'] = False
        prob.driver.add_desvar('x', lower=-50.0, upper=50.0)
        prob.driver.add_desvar('y', lower=-50.0, upper=50.0)

        prob.driver.add_objective('f_xy')
        prob.driver.add_constraint('c', upper=-15.0)

        prob.setup(check=False)
        prob.run()

        # Minimum should be at (7.166667, -7.833334)
        assert_rel_error(self, prob['x'], 7.16667, 1e-6)
        assert_rel_error(self, prob['y'], -7.833334, 1e-6)
<<<<<<< HEAD
        
    def test_pyopt_fd_is_called(self):
    
        class ParaboloidApplyLinear(Paraboloid):
            def apply_linear(params, unknowns, resids):
                raise Exception("OpenMDAO's finite difference has been called. pyopt_fd\
                                \ option has failed.")
=======

        # Normally it takes 9 iterations, but takes 13 here because of the
        # analysis failures. (note SLSQP takes 5 instead of 4)
        if OPTIMIZER == 'SLSQP':
            self.assertEqual(prob.driver.iter_count, 5)
        else:
            self.assertEqual(prob.driver.iter_count, 13)

    def test_raised_error_objfunc(self):

        # Component fails hard this time during execution, so we expect
        # pyoptsparse to raise.
>>>>>>> 48acc1cd

        prob = Problem()
        root = prob.root = Group()

        root.add('p1', IndepVarComp('x', 50.0), promotes=['*'])
        root.add('p2', IndepVarComp('y', 50.0), promotes=['*'])
<<<<<<< HEAD
        root.add('comp', ParaboloidApplyLinear(), promotes=['*'])
=======
        root.add('comp', ParaboloidAE(), promotes=['*'])
>>>>>>> 48acc1cd
        root.add('con', ExecComp('c = - x + y'), promotes=['*'])

        prob.driver = pyOptSparseDriver()
        prob.driver.options['optimizer'] = OPTIMIZER
<<<<<<< HEAD
        prob.driver.options['gradient method'] = 'pyopt_fd'
        
=======
        if OPTIMIZER == 'SLSQP':
            prob.driver.opt_settings['ACC'] = 1e-9
>>>>>>> 48acc1cd
        prob.driver.options['print_results'] = False
        prob.driver.add_desvar('x', lower=-50.0, upper=50.0)
        prob.driver.add_desvar('y', lower=-50.0, upper=50.0)

        prob.driver.add_objective('f_xy')
        prob.driver.add_constraint('c', upper=-15.0)

<<<<<<< HEAD
        prob.setup(check=False)
        
        prob.run()
        
    def test_snopt_fd_solution(self):
        if OPTIMIZER is not 'SNOPT':
            raise unittest.SkipTest()
=======
        prob.root.comp.fail_hard = True

        prob.setup(check=False)

        with self.assertRaises(Exception) as err:
            prob.run()

        # pyopt's failure message differs by platform and is not informative anyway

    def test_analysis_error_sensfunc(self):

        # Component raises an analysis error during some linearize calls, and
        # pyopt attempts to recover.
>>>>>>> 48acc1cd

        prob = Problem()
        root = prob.root = Group()

        root.add('p1', IndepVarComp('x', 50.0), promotes=['*'])
        root.add('p2', IndepVarComp('y', 50.0), promotes=['*'])
<<<<<<< HEAD
        root.add('comp', Paraboloid(), promotes=['*'])
=======
        root.add('comp', ParaboloidAE(), promotes=['*'])
>>>>>>> 48acc1cd
        root.add('con', ExecComp('c = - x + y'), promotes=['*'])

        prob.driver = pyOptSparseDriver()
        prob.driver.options['optimizer'] = OPTIMIZER
<<<<<<< HEAD
        prob.driver.options['gradient method'] = 'snopt_fd'
        
=======
        if OPTIMIZER == 'SLSQP':
            prob.driver.opt_settings['ACC'] = 1e-9
>>>>>>> 48acc1cd
        prob.driver.options['print_results'] = False
        prob.driver.add_desvar('x', lower=-50.0, upper=50.0)
        prob.driver.add_desvar('y', lower=-50.0, upper=50.0)

        prob.driver.add_objective('f_xy')
        prob.driver.add_constraint('c', upper=-15.0)

<<<<<<< HEAD
        prob.setup(check=False)
        prob.run()

        # Minimum should be at (7.166667, -7.833334)
        assert_rel_error(self, prob['x'], 7.16667, 1e-6)
        assert_rel_error(self, prob['y'], -7.833334, 1e-6)
        
    def test_snopt_fd_is_called(self):
    
        if OPTIMIZER is not 'SNOPT':
            raise unittest.SkipTest()
    
        class ParaboloidApplyLinear(Paraboloid):
            def apply_linear(params, unknowns, resids):
                raise Exception("OpenMDAO's finite difference has been called. snopt_fd\
                                \ option has failed.")
=======
        prob.root.comp.grad_fail_at = 2
        prob.root.comp.eval_fail_at = 100

        prob.setup(check=False)
        prob.run()

        # SLSQP does a bad job recovering from gradient failures
        if OPTIMIZER == 'SLSQP':
            tol = 1e-2
        else:
            tol = 1e-6

        # Minimum should be at (7.166667, -7.833334)
        assert_rel_error(self, prob['x'], 7.16667, tol)
        assert_rel_error(self, prob['y'], -7.833334, tol)

        # Normally it takes 9 iterations, but takes 12 here because of the
        # gradfunc failures. (note SLSQP just doesn't do well)
        if OPTIMIZER == 'SNOPT':
            self.assertEqual(prob.driver.iter_count, 12)

    def test_raised_error_sensfunc(self):

        # Component fails hard this time during gradient eval, so we expect
        # pyoptsparse to raise.
>>>>>>> 48acc1cd

        prob = Problem()
        root = prob.root = Group()

        root.add('p1', IndepVarComp('x', 50.0), promotes=['*'])
        root.add('p2', IndepVarComp('y', 50.0), promotes=['*'])
<<<<<<< HEAD
        root.add('comp', ParaboloidApplyLinear(), promotes=['*'])
=======
        root.add('comp', ParaboloidAE(), promotes=['*'])
>>>>>>> 48acc1cd
        root.add('con', ExecComp('c = - x + y'), promotes=['*'])

        prob.driver = pyOptSparseDriver()
        prob.driver.options['optimizer'] = OPTIMIZER
<<<<<<< HEAD
        prob.driver.options['gradient method'] = 'snopt_fd'
        
=======
        if OPTIMIZER == 'SLSQP':
            prob.driver.opt_settings['ACC'] = 1e-9
>>>>>>> 48acc1cd
        prob.driver.options['print_results'] = False
        prob.driver.add_desvar('x', lower=-50.0, upper=50.0)
        prob.driver.add_desvar('y', lower=-50.0, upper=50.0)

        prob.driver.add_objective('f_xy')
        prob.driver.add_constraint('c', upper=-15.0)

<<<<<<< HEAD
        prob.setup(check=False)
        
        prob.run()
            
    def test_snopt_fd_option_error(self):

        prob = Problem()
        root = prob.root = Group()

        root.add('p1', IndepVarComp('x', 50.0), promotes=['*'])
        root.add('p2', IndepVarComp('y', 50.0), promotes=['*'])
        root.add('comp', Paraboloid(), promotes=['*'])
        root.add('con', ExecComp('c = - x + y'), promotes=['*'])

        prob.driver = pyOptSparseDriver()
        prob.driver.options['optimizer'] = 'SLSQP'
        prob.driver.options['gradient method'] = 'snopt_fd'
        
        prob.driver.options['print_results'] = False
        prob.driver.add_desvar('x', lower=-50.0, upper=50.0)
        prob.driver.add_desvar('y', lower=-50.0, upper=50.0)

        prob.driver.add_objective('f_xy')
        prob.driver.add_constraint('c', upper=-15.0)      
        
        prob.setup(check=False)  
        
        with self.assertRaises(Exception) as raises_cm:
            prob.run()
            
        exception = raises_cm.exception
        
        msg = "SNOPT's internal finite difference can only be used with SNOPT"
        
        self.assertEqual(exception.args[0], msg)
    
        
=======
        prob.root.comp.fail_hard = True
        prob.root.comp.grad_fail_at = 2
        prob.root.comp.eval_fail_at = 100

        prob.setup(check=False)

        with self.assertRaises(Exception) as err:
            prob.run()

        # pyopt's failure message differs by platform and is not informative anyway

>>>>>>> 48acc1cd
if __name__ == "__main__":
    unittest.main()<|MERGE_RESOLUTION|>--- conflicted
+++ resolved
@@ -1257,37 +1257,27 @@
         sub_sparsity = prob.driver.sub_sparsity
         self.assertEquals(len(sub_sparsity['seg0.r_i']['y_i']), 9)
 
-<<<<<<< HEAD
-    def test_pyopt_fd_solution(self):
-        
-=======
     def test_analysis_error_objfunc(self):
 
         # Component raises an analysis error during some runs, and pyopt
         # attempts to recover.
 
->>>>>>> 48acc1cd
-        prob = Problem()
-        root = prob.root = Group()
-
-        root.add('p1', IndepVarComp('x', 50.0), promotes=['*'])
-        root.add('p2', IndepVarComp('y', 50.0), promotes=['*'])
-<<<<<<< HEAD
-        root.add('comp', Paraboloid(), promotes=['*'])
-=======
+        prob = Problem()
+        root = prob.root = Group()
+
+        root.add('p1', IndepVarComp('x', 50.0), promotes=['*'])
+        root.add('p2', IndepVarComp('y', 50.0), promotes=['*'])
+
         root.add('comp', ParaboloidAE(), promotes=['*'])
->>>>>>> 48acc1cd
+
         root.add('con', ExecComp('c = - x + y'), promotes=['*'])
 
         prob.driver = pyOptSparseDriver()
         prob.driver.options['optimizer'] = OPTIMIZER
-<<<<<<< HEAD
-        prob.driver.options['gradient method'] = 'pyopt_fd'
-        
-=======
+
         if OPTIMIZER == 'SLSQP':
             prob.driver.opt_settings['ACC'] = 1e-9
->>>>>>> 48acc1cd
+
         prob.driver.options['print_results'] = False
         prob.driver.add_desvar('x', lower=-50.0, upper=50.0)
         prob.driver.add_desvar('y', lower=-50.0, upper=50.0)
@@ -1301,7 +1291,173 @@
         # Minimum should be at (7.166667, -7.833334)
         assert_rel_error(self, prob['x'], 7.16667, 1e-6)
         assert_rel_error(self, prob['y'], -7.833334, 1e-6)
-<<<<<<< HEAD
+        
+        # Normally it takes 9 iterations, but takes 13 here because of the
+        # analysis failures. (note SLSQP takes 5 instead of 4)
+        if OPTIMIZER == 'SLSQP':
+            self.assertEqual(prob.driver.iter_count, 5)
+        else:
+            self.assertEqual(prob.driver.iter_count, 13)
+        
+
+
+    def test_raised_error_objfunc(self):
+
+        # Component fails hard this time during execution, so we expect
+        # pyoptsparse to raise.
+
+
+        prob = Problem()
+        root = prob.root = Group()
+
+        root.add('p1', IndepVarComp('x', 50.0), promotes=['*'])
+        root.add('p2', IndepVarComp('y', 50.0), promotes=['*'])
+
+        root.add('comp', ParaboloidAE(), promotes=['*'])
+
+        root.add('con', ExecComp('c = - x + y'), promotes=['*'])
+
+        prob.driver = pyOptSparseDriver()
+        prob.driver.options['optimizer'] = OPTIMIZER
+
+        if OPTIMIZER == 'SLSQP':
+            prob.driver.opt_settings['ACC'] = 1e-9
+            
+        prob.driver.options['print_results'] = False
+        prob.driver.add_desvar('x', lower=-50.0, upper=50.0)
+        prob.driver.add_desvar('y', lower=-50.0, upper=50.0)
+
+        prob.driver.add_objective('f_xy')
+        prob.driver.add_constraint('c', upper=-15.0)
+        
+        prob.root.comp.fail_hard = True
+
+        prob.setup(check=False)
+
+        with self.assertRaises(Exception) as err:
+            prob.run()
+
+        # pyopt's failure message differs by platform and is not informative anyway
+        
+    
+    def test_analysis_error_sensfunc(self):
+
+        # Component raises an analysis error during some linearize calls, and
+        # pyopt attempts to recover.
+        
+        prob = Problem()
+        root = prob.root = Group()
+
+        root.add('p1', IndepVarComp('x', 50.0), promotes=['*'])
+        root.add('p2', IndepVarComp('y', 50.0), promotes=['*'])
+
+        root.add('comp', ParaboloidAE(), promotes=['*'])
+
+        root.add('con', ExecComp('c = - x + y'), promotes=['*'])
+
+        prob.driver = pyOptSparseDriver()
+        prob.driver.options['optimizer'] = OPTIMIZER
+
+        if OPTIMIZER == 'SLSQP':
+            prob.driver.opt_settings['ACC'] = 1e-9
+
+        prob.driver.options['print_results'] = False
+        prob.driver.add_desvar('x', lower=-50.0, upper=50.0)
+        prob.driver.add_desvar('y', lower=-50.0, upper=50.0)
+
+        prob.driver.add_objective('f_xy')
+        prob.driver.add_constraint('c', upper=-15.0)
+
+        prob.root.comp.grad_fail_at = 2
+        prob.root.comp.eval_fail_at = 100
+
+        prob.setup(check=False)
+        prob.run()
+
+        # SLSQP does a bad job recovering from gradient failures
+        if OPTIMIZER == 'SLSQP':
+            tol = 1e-2
+        else:
+            tol = 1e-6
+
+        # Minimum should be at (7.166667, -7.833334)
+        assert_rel_error(self, prob['x'], 7.16667, tol)
+        assert_rel_error(self, prob['y'], -7.833334, tol)
+
+        # Normally it takes 9 iterations, but takes 12 here because of the
+        # gradfunc failures. (note SLSQP just doesn't do well)
+        if OPTIMIZER == 'SNOPT':
+            self.assertEqual(prob.driver.iter_count, 12)
+ 
+
+    def test_raised_error_sensfunc(self):
+
+        # Component fails hard this time during gradient eval, so we expect
+        # pyoptsparse to raise.
+
+        prob = Problem()
+        root = prob.root = Group()
+
+        root.add('p1', IndepVarComp('x', 50.0), promotes=['*'])
+        root.add('p2', IndepVarComp('y', 50.0), promotes=['*'])
+
+        root.add('comp', ParaboloidAE(), promotes=['*'])
+        root.add('con', ExecComp('c = - x + y'), promotes=['*'])
+
+        prob.driver = pyOptSparseDriver()
+        prob.driver.options['optimizer'] = OPTIMIZER
+
+        if OPTIMIZER == 'SLSQP':
+            prob.driver.opt_settings['ACC'] = 1e-9
+
+        prob.driver.options['print_results'] = False
+        prob.driver.add_desvar('x', lower=-50.0, upper=50.0)
+        prob.driver.add_desvar('y', lower=-50.0, upper=50.0)
+
+        prob.driver.add_objective('f_xy')
+        prob.driver.add_constraint('c', upper=-15.0)
+        
+        prob.root.comp.fail_hard = True
+        prob.root.comp.grad_fail_at = 2
+        prob.root.comp.eval_fail_at = 100
+
+        prob.setup(check=False)
+
+        with self.assertRaises(Exception) as err:
+            prob.run()
+
+        # pyopt's failure message differs by platform and is not informative anyway
+  
+    def test_pyopt_fd_solution(self):
+    
+        prob = Problem()
+        root = prob.root = Group()
+
+        root.add('p1', IndepVarComp('x', 50.0), promotes=['*'])
+        root.add('p2', IndepVarComp('y', 50.0), promotes=['*'])
+        
+        root.add('comp', Paraboloid(), promotes=['*'])
+        
+        root.add('con', ExecComp('c = - x + y'), promotes=['*'])
+
+        prob.driver = pyOptSparseDriver()
+        prob.driver.options['optimizer'] = OPTIMIZER
+        
+        prob.driver.options['gradient method'] = 'pyopt_fd'
+        
+        prob.driver.options['print_results'] = False
+        prob.driver.add_desvar('x', lower=-50.0, upper=50.0)
+        prob.driver.add_desvar('y', lower=-50.0, upper=50.0)
+
+        prob.driver.add_objective('f_xy')
+        prob.driver.add_constraint('c', upper=-15.0)
+
+        prob.setup(check=False)
+        prob.run()
+
+        # Minimum should be at (7.166667, -7.833334)
+        assert_rel_error(self, prob['x'], 7.16667, 1e-6)
+        assert_rel_error(self, prob['y'], -7.833334, 1e-6)
         
     def test_pyopt_fd_is_called(self):
     
@@ -1309,109 +1465,67 @@
             def apply_linear(params, unknowns, resids):
                 raise Exception("OpenMDAO's finite difference has been called. pyopt_fd\
                                 \ option has failed.")
-=======
-
-        # Normally it takes 9 iterations, but takes 13 here because of the
-        # analysis failures. (note SLSQP takes 5 instead of 4)
-        if OPTIMIZER == 'SLSQP':
-            self.assertEqual(prob.driver.iter_count, 5)
-        else:
-            self.assertEqual(prob.driver.iter_count, 13)
-
-    def test_raised_error_objfunc(self):
-
-        # Component fails hard this time during execution, so we expect
-        # pyoptsparse to raise.
->>>>>>> 48acc1cd
-
-        prob = Problem()
-        root = prob.root = Group()
-
-        root.add('p1', IndepVarComp('x', 50.0), promotes=['*'])
-        root.add('p2', IndepVarComp('y', 50.0), promotes=['*'])
-<<<<<<< HEAD
+                                
+        prob = Problem()
+        root = prob.root = Group()
+
+        root.add('p1', IndepVarComp('x', 50.0), promotes=['*'])
+        root.add('p2', IndepVarComp('y', 50.0), promotes=['*'])
+        
         root.add('comp', ParaboloidApplyLinear(), promotes=['*'])
-=======
-        root.add('comp', ParaboloidAE(), promotes=['*'])
->>>>>>> 48acc1cd
+        
         root.add('con', ExecComp('c = - x + y'), promotes=['*'])
 
         prob.driver = pyOptSparseDriver()
         prob.driver.options['optimizer'] = OPTIMIZER
-<<<<<<< HEAD
+        
         prob.driver.options['gradient method'] = 'pyopt_fd'
         
-=======
-        if OPTIMIZER == 'SLSQP':
-            prob.driver.opt_settings['ACC'] = 1e-9
->>>>>>> 48acc1cd
         prob.driver.options['print_results'] = False
         prob.driver.add_desvar('x', lower=-50.0, upper=50.0)
         prob.driver.add_desvar('y', lower=-50.0, upper=50.0)
 
         prob.driver.add_objective('f_xy')
         prob.driver.add_constraint('c', upper=-15.0)
-
-<<<<<<< HEAD
-        prob.setup(check=False)
-        
-        prob.run()
-        
+        
+        prob.setup(check=False)
+        
+        prob.run()
+        
+  
     def test_snopt_fd_solution(self):
         if OPTIMIZER is not 'SNOPT':
             raise unittest.SkipTest()
-=======
-        prob.root.comp.fail_hard = True
-
-        prob.setup(check=False)
-
-        with self.assertRaises(Exception) as err:
-            prob.run()
-
-        # pyopt's failure message differs by platform and is not informative anyway
-
-    def test_analysis_error_sensfunc(self):
-
-        # Component raises an analysis error during some linearize calls, and
-        # pyopt attempts to recover.
->>>>>>> 48acc1cd
-
-        prob = Problem()
-        root = prob.root = Group()
-
-        root.add('p1', IndepVarComp('x', 50.0), promotes=['*'])
-        root.add('p2', IndepVarComp('y', 50.0), promotes=['*'])
-<<<<<<< HEAD
-        root.add('comp', Paraboloid(), promotes=['*'])
-=======
-        root.add('comp', ParaboloidAE(), promotes=['*'])
->>>>>>> 48acc1cd
+            
+        prob = Problem()
+        root = prob.root = Group()
+
+        root.add('p1', IndepVarComp('x', 50.0), promotes=['*'])
+        root.add('p2', IndepVarComp('y', 50.0), promotes=['*'])
+        
+        root.add('comp', Paraboloid(), promotes=['*'])
+        
         root.add('con', ExecComp('c = - x + y'), promotes=['*'])
 
         prob.driver = pyOptSparseDriver()
         prob.driver.options['optimizer'] = OPTIMIZER
-<<<<<<< HEAD
+        
         prob.driver.options['gradient method'] = 'snopt_fd'
         
-=======
-        if OPTIMIZER == 'SLSQP':
-            prob.driver.opt_settings['ACC'] = 1e-9
->>>>>>> 48acc1cd
         prob.driver.options['print_results'] = False
         prob.driver.add_desvar('x', lower=-50.0, upper=50.0)
         prob.driver.add_desvar('y', lower=-50.0, upper=50.0)
 
         prob.driver.add_objective('f_xy')
         prob.driver.add_constraint('c', upper=-15.0)
-
-<<<<<<< HEAD
+        
         prob.setup(check=False)
         prob.run()
 
         # Minimum should be at (7.166667, -7.833334)
         assert_rel_error(self, prob['x'], 7.16667, 1e-6)
-        assert_rel_error(self, prob['y'], -7.833334, 1e-6)
-        
+        assert_rel_error(self, prob['y'], -7.833334, 1e-6)  
+    
     def test_snopt_fd_is_called(self):
     
         if OPTIMIZER is not 'SNOPT':
@@ -1421,67 +1535,33 @@
             def apply_linear(params, unknowns, resids):
                 raise Exception("OpenMDAO's finite difference has been called. snopt_fd\
                                 \ option has failed.")
-=======
-        prob.root.comp.grad_fail_at = 2
-        prob.root.comp.eval_fail_at = 100
-
-        prob.setup(check=False)
-        prob.run()
-
-        # SLSQP does a bad job recovering from gradient failures
-        if OPTIMIZER == 'SLSQP':
-            tol = 1e-2
-        else:
-            tol = 1e-6
-
-        # Minimum should be at (7.166667, -7.833334)
-        assert_rel_error(self, prob['x'], 7.16667, tol)
-        assert_rel_error(self, prob['y'], -7.833334, tol)
-
-        # Normally it takes 9 iterations, but takes 12 here because of the
-        # gradfunc failures. (note SLSQP just doesn't do well)
-        if OPTIMIZER == 'SNOPT':
-            self.assertEqual(prob.driver.iter_count, 12)
-
-    def test_raised_error_sensfunc(self):
-
-        # Component fails hard this time during gradient eval, so we expect
-        # pyoptsparse to raise.
->>>>>>> 48acc1cd
-
-        prob = Problem()
-        root = prob.root = Group()
-
-        root.add('p1', IndepVarComp('x', 50.0), promotes=['*'])
-        root.add('p2', IndepVarComp('y', 50.0), promotes=['*'])
-<<<<<<< HEAD
+                                
+        prob = Problem()
+        root = prob.root = Group()
+
+        root.add('p1', IndepVarComp('x', 50.0), promotes=['*'])
+        root.add('p2', IndepVarComp('y', 50.0), promotes=['*'])
+        
         root.add('comp', ParaboloidApplyLinear(), promotes=['*'])
-=======
-        root.add('comp', ParaboloidAE(), promotes=['*'])
->>>>>>> 48acc1cd
+        
         root.add('con', ExecComp('c = - x + y'), promotes=['*'])
 
         prob.driver = pyOptSparseDriver()
         prob.driver.options['optimizer'] = OPTIMIZER
-<<<<<<< HEAD
+        
         prob.driver.options['gradient method'] = 'snopt_fd'
         
-=======
-        if OPTIMIZER == 'SLSQP':
-            prob.driver.opt_settings['ACC'] = 1e-9
->>>>>>> 48acc1cd
         prob.driver.options['print_results'] = False
         prob.driver.add_desvar('x', lower=-50.0, upper=50.0)
         prob.driver.add_desvar('y', lower=-50.0, upper=50.0)
 
         prob.driver.add_objective('f_xy')
         prob.driver.add_constraint('c', upper=-15.0)
-
-<<<<<<< HEAD
-        prob.setup(check=False)
-        
-        prob.run()
-            
+        
+        prob.setup(check=False)
+        
+        prob.run()
+
     def test_snopt_fd_option_error(self):
 
         prob = Problem()
@@ -1514,19 +1594,5 @@
         
         self.assertEqual(exception.args[0], msg)
     
-        
-=======
-        prob.root.comp.fail_hard = True
-        prob.root.comp.grad_fail_at = 2
-        prob.root.comp.eval_fail_at = 100
-
-        prob.setup(check=False)
-
-        with self.assertRaises(Exception) as err:
-            prob.run()
-
-        # pyopt's failure message differs by platform and is not informative anyway
-
->>>>>>> 48acc1cd
 if __name__ == "__main__":
     unittest.main()