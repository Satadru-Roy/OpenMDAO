--- conflicted
+++ resolved
@@ -1399,11 +1399,7 @@
                           ((1.0 - one.T.dot(term0))**2)/(one.T.dot(np.dot(R_inv, one))))
 
     if abs(gSSqr) <= 1.0e-6:
-<<<<<<< HEAD
         EV = np.array([0.0])
-=======
-        EV =  np.array([0.0])
->>>>>>> 5b7ff306
     else:
         # Calculate expected violation
         dg = g_hat - g_min
