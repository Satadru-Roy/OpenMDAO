""" Class definition for the Branch_and_Bound driver. This driver can be run
standalone or plugged into the AMIEGO driver.

This is the branch and bound algorithm that maximizes the constrained
expected improvement function and returns an integer infill point. The
algorithm uses the relaxation techniques proposed by Jones et.al. on their
paper on EGO,1998. This enables the algorithm to use any gradient-based
approach to obtain a global solution. Also, to satisfy the integer
constraints, a new branching scheme has been implemented.

Developed by Satadru Roy
School of Aeronautics & Astronautics
Purdue University, West Lafayette, IN 47906
July, 2016
Implemented in OpenMDAO, Aug 2016, Kenneth T. Moore
"""

from __future__ import print_function

from six import iteritems
from six.moves import range

import numpy as np
from scipy.optimize import minimize
from scipy.special import erf
from random import uniform

from openmdao.core.driver import Driver
from openmdao.surrogate_models.kriging import KrigingSurrogate
from openmdao.util.record_util import create_local_meta, update_local_meta


class Branch_and_Bound(Driver):
    """ Class definition for the Branch_and_Bound driver. This driver can be run
    standalone or plugged into the AMIEGO driver.

    This is the branch and bound algorithm that maximizes the constrained
    expected improvement function and returns an integer infill point. The
    algorithm uses the relaxation techniques proposed by Jones et.al. on
    their paper on EGO,1998. This enables the algorithm to use any
    gradient-based approach to obtain a global solution. Also, to satisfy the
    integer constraints, a new branching scheme has been implemented.
    """

    def __init__(self):
        """Initialize the Branch_and_Bound driver."""

        super(Branch_and_Bound, self).__init__()

        # What we support
        self.supports['inequality_constraints'] = False
        self.supports['equality_constraints'] = False
        self.supports['multiple_objectives'] = False
        self.supports['two_sided_constraints'] = False
        self.supports['active_set'] = False
        self.supports['linear_constraints'] = False
        self.supports['gradients'] = False
        self.supports['mixed_integer'] = False

        # Default surrogate. User can slot a modified one, but it essentially
        # has to provide what Kriging provides.
        self.surrogate = KrigingSurrogate

        # Options
        opt = self.options
        opt.add_option('active_tol', 1.0e-6, lower=0.0,
                       desc='Tolerance (2-norm) for triggering active set '
                       'reduction.')
        opt.add_option('atol', 1.0e-6, lower=0.0,
                       desc='Absolute tolerance (inf-norm) of upper minus '
                       'lower bound for termination.')
        opt.add_option('con_tol', 1.0e-6, lower=0.0,
                       desc='Constraint thickness.')
        opt.add_option('concave_EI', False,
                       desc='Set to True to apply a transformation to make the '
                       'objective function concave.')
        opt.add_option('disp', True,
                       desc='Set to False to prevent printing of iteration '
                       'messages.')
        opt.add_option('ftol', 1.0e-12, lower=0.0,
                       desc='Absolute tolerance for sub-optimizations.')
        opt.add_option('integer_tol', 1.0e-6, lower=0.0,
                       desc='Integer Rounding Tolerance.')
        opt.add_option('use_surrogate', False,
                       desc='Use surrogate model for the optimization. Training '
                       'data must be supplied.')
        opt.add_option('local_search', False,
                        desc='Set to True if local search needs to be performed '
                        ' in step 2.')

        # Initial Sampling
        # TODO: Somehow slot an object that generates this (LHC for example)
        self.sampling = {}

        self.dvs = []
        self.size = 0
        self.idx_cache = {}
        self.obj_surrogate = None
        self.con_surrogate = []
        self.record_name = 'B&B'
        self.con_cache = None

        # Set to True if we have found a minimum.
        self.eflag_MINLPBB = False

        self.xopt = None
        self.fopt = None

        # When this is slotted into AMIEGO, this will be set to False.
        self.standalone = True

    def _setup(self):
        """  Initialize whatever we need."""
        super(Branch_and_Bound, self)._setup()

        # Size our design variables.
        j = 0
        for name, val in iteritems(self.get_desvars()):
            self.dvs.append(name)
            try:
                size = len(np.asarray(val.val))
            except TypeError:
                size = 1
            self.idx_cache[name] = (j, j+size)
            j += size
        self.size = j

        # Lower and Upper bounds
        self.xI_lb = np.empty((self.size))
        self.xI_ub = np.empty((self.size))
        dv_dict = self._desvars
        for var in self.dvs:
            i, j = self.idx_cache[var]
            self.xI_lb[i:j] = dv_dict[var]['lower']
            self.xI_ub[i:j] = dv_dict[var]['upper']

    def run(self, problem):
        """Execute the Branch_and_Bound method.

        Args
        ----
        problem : `Problem`
            Our parent `Problem`.
        """
        obj_surrogate = self.obj_surrogate
        con_surrogate = self.con_surrogate
        atol = self.options['atol']
        active_tol = self.options['active_tol']
        ftol = self.options['ftol']
        integer_tol = self.options['integer_tol']
        disp = self.options['disp']
        local_search = self.options['local_search']

        # Metadata Setup
        self.metadata = create_local_meta(None, self.record_name)
        self.iter_count = 1
        update_local_meta(self.metadata, (self.iter_count, ))

        # Use surrogates for speed.
        # Note, when not standalone, the parent driver provides the surrogate
        # model.
        if self.standalone and self.options['use_surrogate']:

            n_train = self.sampling[self.dvs[0]].shape[0]
            x_i = []
            obj = []
            cons = {}
            for con in self.get_constraint_metadata():
                cons[con] = []

            system = self.root
            metadata = self.metadata

            for i_train in range(n_train):

                xx_i = np.empty((self.size, ))
                for var in self.dvs:
                    lower = self._desvars[var]['lower']
                    upper = self._desvars[var]['upper']
                    i, j = self.idx_cache[var]
                    x_i_0 = self.sampling[var][i_train, :]

                    xx_i[i:j] = np.round(lower + x_i_0 * (upper - lower))

                x_i.append(xx_i)

            # Run each case and extract obj/con
            cons = {}
            for i_run in range(len(x_i)):

                # Set design variables
                for var in self.dvs:
                    i, j = self.idx_cache[var]
                    self.set_desvar(var, x_i[i_run][i:j])

                with system._dircontext:
                    system.solve_nonlinear(metadata=metadata)

                # Get objectives and constraints
                current_objs = self.get_objectives()
                obj_name = list(current_objs.keys())[0]
                current_obj = current_objs[obj_name].copy()
                obj.append(current_obj)
                for name, value in iteritems(self.get_constraints()):
                    cons[name].append(value.copy())

            self.obj_surrogate = obj_surrogate = self.surrogate()
            obj_surrogate.train(x_i, obj)
            obj_surrogate.y = obj

            self.con_surrogate = con_surrogate = []
            for name, val in iteritems(cons):
                con_surr = self.surrogate()
                con_surr.train(x_i, val)
                con_surr.y = val
                con_surr._name = name
                con_surrogate.append(con_surr)

        # Calculate intermediate statistics. This stuff used to be stored in
        # the Modelinfo object, but more convenient to store it in the
        # Kriging surrogate.
        if obj_surrogate:

            #This value should always be 0.0
            obj_surrogate.mu = np.mean(obj_surrogate.Y)

            #This value should always be 1.0
            obj_surrogate.SigmaSqr = obj_surrogate.sigma2/np.square(obj_surrogate.Y_std)

            # TODO: mvp in Kriging
            obj_surrogate.R_inv = obj_surrogate.Vh.T.dot(np.einsum('i,ij->ij',
                                                                   obj_surrogate.S_inv,
                                                                   obj_surrogate.U.T))
            # TODO: norm type, should probably always be 2
            obj_surrogate.p = 2

            obj_surrogate.c_r = obj_surrogate.alpha

            # This is also done in Ameigo. TODO: just do it once.
            obj_surrogate.y_best = np.min(obj_surrogate.y)

            # This is the rest of the interface that any "surrogate" needs to contain.
            #obj_surrogate.X = surrogate.X
            #obj_surrogate.ynorm = surrogate.Y
            #obj_surrogate.thetas = surrogate.thetas
            #obj_surrogate.X_std = obj_surrogate.X_std.reshape(num_xI,1)
            #obj_surrogate.X_mean = obj_surrogate.X_mean.reshape(num_xI,1)

        for con_surr in con_surrogate:

            con_surr.mu = np.mean(con_surr.Y)
            con_surr.SigmaSqr = con_surr.sigma2/np.square(con_surr.Y_std)
            con_surr.R_inv = con_surr.Vh.T.dot(np.einsum('i,ij->ij',
                                                         con_surr.S_inv,
                                                         con_surr.U.T))
            con_surr.p = 2
            con_surr.c_r = con_surr.alpha

        #----------------------------------------------------------------------
        # Step 1: Initialize
        #----------------------------------------------------------------------

        terminate = False
        num_des = len(self.xI_lb)
        node_num = 0

        # Initial B&B bounds are infinite.
        LBD = -np.inf
        LBD_prev =- np.inf

        xL_iter = self.xI_lb.copy()
        xU_iter = self.xI_ub.copy()

        # Initial optimal objective and solution
        # Randomly generate an integer point
        xopt = np.round(xL_iter + uniform(0,1)*(xU_iter - xL_iter)).reshape(num_des)
        fopt = self.objective_callback(xopt)
        self.eflag_MINLPBB = True
        UBD = fopt

        # This stuff is just for printing.
        par_node = 0

        # Active set fields:
        #     Aset = [[NodeNumber, lb, ub, LBD, UBD], [], ..]
        # Each node is a list.
        active_set = []

        while not terminate:
            xloc_iter = np.round(xL_iter + 0.49*(xU_iter - xL_iter)) #Keep this to 0.49 to always round towards bottom-left
            floc_iter = self.objective_callback(xloc_iter)
            efloc_iter = True
            if local_search:
                if np.abs(floc_iter) > active_tol: #Perform at non-flat starting point
                    #--------------------------------------------------------------
                    #Step 2: Obtain a local solution
                    #--------------------------------------------------------------
                    # Using a gradient-based method here.
                    # TODO: Make it more pluggable.
                    # TODO: Use SNOPT [Not a priority-Not going to use local search anytime soon]
                    xC_iter = xloc_iter
                    bnds = [(xL_iter[ii], xU_iter[ii]) for ii in range(num_des)]

                    optResult = minimize(self.objective_callback, xC_iter,
                                         method='SLSQP', bounds=bnds,
                                         options={'ftol' : ftol})

                    xloc_iter = np.round(optResult.x.reshape(num_des, 1))
                    floc_iter = self.objective_callback(xloc_iter)

                    if not optResult.success:
                        efloc_iter = False
                        floc_iter = np.inf
                    else:
                        efloc_iter = True

            #--------------------------------------------------------------
            # Step 3: Partition the current rectangle as per the new
            # branching scheme.
            #--------------------------------------------------------------
            child_info = np.zeros([2,3])
            dis_flag = [' ',' ']
            for ii in range(2):
                lb = xL_iter.copy()
                ub = xU_iter.copy()
                l_iter = (xU_iter - xL_iter).argmax()
                if xloc_iter[l_iter]<ub[l_iter]:
                    delta = 0.5 #0<delta<1
                else:
                    delta = -0.5 #-1<delta<0
                if ii == 0:
                    ub[l_iter] = np.floor(xloc_iter[l_iter]+delta)
                elif ii == 1:
                    lb[l_iter] = np.ceil(xloc_iter[l_iter]+delta)

                if np.linalg.norm(ub - lb) > active_tol: #Not a point
                    #--------------------------------------------------------------
                    # Step 4: Obtain an LBD of f in the newly created node
                    #--------------------------------------------------------------
                    S4_fail = False
                    x_comL, x_comU, Ain_hat, bin_hat = gen_coeff_bound(lb, ub, obj_surrogate)
                    sU, eflag_sU = self.maximize_S(x_comL, x_comU, Ain_hat, bin_hat,
                                                   obj_surrogate)

                    if eflag_sU:
                        yL, eflag_yL = self.minimize_y(x_comL, x_comU, Ain_hat, bin_hat,
                                                       obj_surrogate)

                        if eflag_yL:
                            NegEI = calc_conEI_norm([], obj_surrogate, SSqr=sU, y_hat=yL)

                            M = len(self.con_surrogate)
                            EV = np.zeros([M, 1])

                            # Expected constraint violation
                            for mm in range(M):
                                x_comL, x_comU, Ain_hat, bin_hat = gen_coeff_bound(lb, ub, con_surrogate[mm])
                                sU_g, eflag_sU_g = self.maximize_S(x_comL, x_comU, Ain_hat,
                                                                   bin_hat, con_surrogate[mm])

                                if eflag_sU_g:
                                    yL_g, eflag_yL_g = self.minimize_y(x_comL, x_comU, Ain_hat,
                                                                       bin_hat, con_surrogate[mm])
                                    if eflag_yL_g:
                                        EV[mm] = calc_conEV_norm([],
                                                                 con_surrogate[mm],
                                                                 gSSqr=-sU_g,
                                                                 g_hat=yL_g)
                                    else:
                                        S4_fail = True
                                        break
                                else:
                                    S4_fail = True
<<<<<<< HEAD
=======
                                    break
>>>>>>> 7a9e207b

                        else:
                            S4_fail = True
                    else:
                        S4_fail = True

                    # Convex approximation failed!
                    if S4_fail:
                        if efloc_iter:
                            LBD_NegConEI = LBD_prev
                        else:
                            LBD_NegConEI = np.inf
                        dis_flag[ii] = 'F'
                    else:
                        LBD_NegConEI = (NegEI/(1.0 + np.sum(EV)))

                    #--------------------------------------------------------------
                    # Step 5: Store any new node inside the active set that has LBD
                    # lower than the UBD.
                    #--------------------------------------------------------------

                    if LBD_NegConEI < UBD:
                        node_num += 1
                        new_node = [node_num, lb, ub, LBD_NegConEI, floc_iter]
                        active_set.append(new_node)
                        child_info[ii] = np.array([node_num, LBD_NegConEI, floc_iter])
                    else:
                        child_info[ii] = np.array([par_node, LBD_NegConEI, floc_iter])
<<<<<<< HEAD

                if disp:
                    if (self.iter_count-1) % 25 == 0:
                        # Display output in a tabular format
                        print("="*85)
                        print("%19s%12s%14s%21s" % ("Global", "Parent", "Child1", "Child2"))
                        template = "%s%8s%10s%8s%9s%11s%10s%11s%11s"
                        print(template % ("Iter", "LBD", "UBD", "Node", "Node1", "LBD1",
                                          "Node2", "LBD2", "Flocal"))
                        print("="*85)
                    template = "%3d%10.2f%10.2f%6d%8d%1s%13.2f%8d%1s%13.2f%9.2f"
                    print(template % (self.iter_count, LBD, UBD, par_node, child_info[0, 0],
                                      dis_flag[0], child_info[0, 1], child_info[1, 0],
                                      dis_flag[1], child_info[1, 1], child_info[1, 2]))
                    pass
=======
                        dis_flag[ii] = 'X' #Flag for child created but not added to active set (fathomed)
                else:
                    if ii == 1:
                        xloc_iter = ub
                        floc_iter = self.objective_callback(xloc_iter)
                    child_info[ii] = np.array([par_node, np.inf, floc_iter])
                    dis_flag[ii] = 'x' #Flag for No child created

            #Update the active set whenever better solution found
            if floc_iter < UBD:
                UBD = floc_iter
                fopt = UBD
                xopt = xloc_iter.copy().reshape(num_des)

                # Update active set: Removes the current node
                if len(active_set) >= 1:
                    active_set = update_active_set(active_set, UBD)


            if disp:
                if (self.iter_count-1) % 25 == 0:
                    # Display output in a tabular format
                    print("="*85)
                    print("%19s%12s%14s%21s" % ("Global", "Parent", "Child1", "Child2"))
                    template = "%s%8s%10s%8s%9s%11s%10s%11s%11s"
                    print(template % ("Iter", "LBD", "UBD", "Node", "Node1", "LBD1",
                                      "Node2", "LBD2", "Flocal"))
                    print("="*85)
                template = "%3d%10.2f%10.2f%6d%8d%1s%13.2f%8d%1s%13.2f%9.2f"
                print(template % (self.iter_count, LBD, UBD, par_node, child_info[0, 0],
                                  dis_flag[0], child_info[0, 1], child_info[1, 0],
                                  dis_flag[1], child_info[1, 1], child_info[1, 2]))
>>>>>>> 7a9e207b

            # Termination
            if len(active_set) >= 1:
                # Update LBD and select the current rectangle

                # a. Set LBD as lowest in the active set
                all_LBD = [item[3] for item in active_set]
                LBD = min(all_LBD)
                ind_LBD = all_LBD.index(LBD)
                LBD_prev = LBD

                # b. Select the lowest LBD node as the current node
                par_node, xL_iter, xU_iter, _, _ = active_set[ind_LBD]
                self.iter_count += 1

                # c. Delete the selected node from the Active set of nodes
                del active_set[ind_LBD]

                #--------------------------------------------------------------
                #Step 7: Check for convergence
                #--------------------------------------------------------------
                diff = np.abs(UBD - LBD)
                if diff < atol:
                    terminate = True
                    if disp:
                        print("="*85)
                        print("Terminating! Absolute difference between the upper " + \
                              "and lower bound is below the tolerence limit.")
            else:
                terminate = True
                if disp:
                    print("="*85)
                    print("Terminating! No new node to explore.")

        # Finalize by putting optimal value back into openMDAO
        if self.standalone:

            for var in self.dvs:
                i, j = self.idx_cache[var]
                self.set_desvar(var, xopt[i:j])

            update_local_meta(metadata, (self.iter_count, ))

            with system._dircontext:
                system.solve_nonlinear(metadata=metadata)

        else:
            self.xopt = xopt
            self.fopt = fopt

    def objective_callback(self, xI):
        """ Callback for main problem evaluation."""
        obj_surrogate = self.obj_surrogate

        # When run stanalone, the objective is the model objective.
        if self.standalone:
            if self.options['use_surrogate']:
                f = obj_surrogate.predict(xI)[0]

            else:
                system = self.root
                metadata = self.metadata

                # Pass in new parameters
                for var in self.dvs:
                    i, j = self.idx_cache[var]
                    self.set_desvar(var, xI[i:j])

                update_local_meta(metadata, (self.iter_count, ))

                with system._dircontext:
                    system.solve_nonlinear(metadata=metadata)

                # Get the objective function evaluations
                for name, obj in self.get_objectives().items():
                    f = obj
                    break

                self.con_cache = self.get_constraints()

                # Record after getting obj and constraints to assure it has been
                # gathered in MPI.
                self.recorders.record_iteration(system, metadata)

        # When run under AMEIGO, objecitve is the expected improvment
        # function with modifications to make it concave.
        else:
            #ModelInfo_obj=param[0];ModelInfo_g=param[1];con_fac=param[2];flag=param[3]

            X = obj_surrogate.X
            k = np.shape(X)[1]
            lb = self.xI_lb
            ub = self.xI_ub

            # Normalized as per the convention in Kriging of openmdao
            xval = (xI - obj_surrogate.X_mean)/obj_surrogate.X_std

            NegEI = calc_conEI_norm(xval, obj_surrogate)

            con_surrogate = self.con_surrogate
            M = len(con_surrogate)
            EV = np.zeros([M, 1])
            if M>0:
                for mm in range(M):
                    EV[mm] = calc_conEV_norm(xval, con_surrogate[mm])

            conNegEI = NegEI/(1.0+np.sum(EV))
            P = 0.0

            if self.options['concave_EI']: #Locally makes ei concave to get rid of flat objective space
                for ii in range(k):
                    P += con_fac[ii]*(lb[ii] - xval[ii])*(ub[ii] - xval[ii])

            f = conNegEI + P

        #print(xI, f)
        return f

    def maximize_S(self, x_comL, x_comU, Ain_hat, bin_hat, surogate):
        """This method finds an upper bound to the SigmaSqr Error, and scales
        up 'r' to provide a smooth design space for gradient-based approach.
        """
        R_inv = surogate.R_inv
        SigmaSqr = surogate.SigmaSqr
        X = surogate.X

        n, k = X.shape
        one = np.ones([n, 1])

        xhat_comL = x_comL.copy()
        xhat_comU = x_comU.copy()
        xhat_comL[k:] = 0.0
        xhat_comU[k:] = 1.0

        # Calculate the convexity factor alpha
        rL = x_comL[k:]
        rU = x_comU[k:]

        dr_drhat = np.zeros([n, n])
        for ii in range(n):
            dr_drhat[ii, ii] = rU[ii, 0] - rL[ii, 0]

        T2_num = np.dot(np.dot(R_inv, one),np.dot(R_inv, one).T)
        T2_den = np.dot(one.T, np.dot(R_inv, one))
        d2S_dr2 = 2.0*SigmaSqr*(R_inv - (T2_num/T2_den))
        H_hat = np.dot(np.dot(dr_drhat, d2S_dr2), dr_drhat.T)

        # Use Gershgorin's circle theorem to find a lower bound of the
        # min eigen value of the hessian
        eig_lb = np.zeros([n, 1])
        for ii in range(n):
            dia_ele = H_hat[ii, ii]
            sum_rw = 0.0
            sum_col = 0.0
            for jj in range(n):
                if ii != jj:
                    sum_rw += np.abs(H_hat[ii,jj])
                    sum_col += np.abs(H_hat[jj,ii])

                eig_lb[ii] = dia_ele - np.min(np.array([sum_rw, sum_col]))

        eig_min = np.min(eig_lb)
        alpha = np.max(np.array([0.0, -0.5*eig_min]))

        # Just storing it here to pull it out in the callback?
        surogate._alpha = alpha

        # Maximize S
        x0 = 0.5*(xhat_comL + xhat_comU)
        bnds = [(xhat_comL[ii], xhat_comU[ii]) for ii in range(len(xhat_comL))]

        #Note: Python defines constraints like g(x) >= 0
        cons = [{'type' : 'ineq',
                 'fun' : lambda x : -np.dot(Ain_hat[ii, :], x) + bin_hat[ii],
                 'jac' : lambda x : -Ain_hat[ii, :]} for ii in range(2*n)]

        optResult = minimize(self.calc_SSqr_convex, x0,
                             args=(x_comL, x_comU, xhat_comL, xhat_comU),
                             method='SLSQP', constraints=cons, bounds=bnds,
                             options={'ftol' : self.options['ftol'],
                                      'maxiter' : 100})

        Neg_sU = optResult.fun
        if not optResult.success:
            eflag_sU = False
        else:
            eflag_sU = True
            tol = self.options['con_tol']
            for ii in range(2*n):
                if np.dot(Ain_hat[ii, :], optResult.x) > (bin_hat[ii ,0] + tol):
                    eflag_sU = False
                    break

        sU = - Neg_sU
        return sU, eflag_sU

    def calc_SSqr_convex(self, x_com, *param):
        """ Callback function for minimization of mean squared error."""

        obj_surrogate = self.obj_surrogate
        x_comL = param[0]
        x_comU = param[1]
        xhat_comL = param[2]
        xhat_comU = param[3]

        X = obj_surrogate.X
        R_inv = obj_surrogate.R_inv
        SigmaSqr = obj_surrogate.SigmaSqr
        alpha = obj_surrogate._alpha

        n, k = X.shape

        one = np.ones([n, 1])

        rL = x_comL[k:]
        rU = x_comU[k:]
        rhat = x_com[k:].reshape(n, 1)

        r = rL + rhat*(rU - rL)
        rhat_L = xhat_comL[k:]
        rhat_U = xhat_comU[k:]

        term0 = np.dot(R_inv, r)
        term1 = -SigmaSqr*(1.0 - r.T.dot(term0) + \
        ((1.0 - one.T.dot(term0))**2/(one.T.dot(np.dot(R_inv, one)))))

        term2 = alpha*(rhat-rhat_L).T.dot(rhat-rhat_U)
        S2 = term1 + term2

        return S2[0, 0]

    def minimize_y(self, x_comL, x_comU, Ain_hat, bin_hat, surrogate):

        # 1- Formulates y_hat as LP (weaker bound)
        # 2- Uses non-convex relaxation technique (stronger bound) [Future release]
        app = 1

        X = surrogate.X
        n, k = X.shape

        xhat_comL = x_comL.copy()
        xhat_comU = x_comU.copy()
        xhat_comL[k:] = 0.0
        xhat_comU[k:] = 1.0

        if app == 1:
            x0 = 0.5*(xhat_comL + xhat_comU)
            bnds = [(xhat_comL[ii], xhat_comU[ii]) for ii in range(len(xhat_comL))]

            cons = [{'type' : 'ineq',
                     'fun' : lambda x : -np.dot(Ain_hat[ii, :],x) + bin_hat[ii],
                     'jac': lambda x: -Ain_hat[ii, :]} for ii in range(2*n)]

            optResult = minimize(self.calc_y_hat_convex, x0,
                                 args=(x_comL, x_comU), method='SLSQP',
                                 constraints=cons, bounds=bnds,
                                 options={'ftol' : self.options['ftol'],
                                          'maxiter' : 100})
            yL = optResult.fun

            if not optResult.success:
                eflag_yL = False
            else:
                eflag_yL = True
                tol = self.options['con_tol']
                for ii in range(2*n):
                    if np.dot(Ain_hat[ii, :], optResult.x) > (bin_hat[ii, 0] + tol):
                        eflag_yL = False
                        break

        return yL, eflag_yL


    def calc_y_hat_convex(self, x_com, *param):
        obj_surrogate = self.obj_surrogate
        x_comL = param[0]
        x_comU = param[1]

        X = obj_surrogate.X
        c_r = obj_surrogate.c_r
        mu = obj_surrogate.mu
        n, k = X.shape

        rL = x_comL[k:]
        rU = x_comU[k:]
        rhat = np.array([x_com[k:]]).reshape(n, 1)
        r = rL + rhat*(rU - rL)

        y_hat = mu + np.dot(r.T, c_r)
        return y_hat[0, 0]


def update_active_set(active_set, ubd):
    """ Remove variables from the active set data structure if their current
    upper bound exceeds the given value.

    Args
    ----
    active_set : list of lists of floats
        Active set data structure of form [[NodeNumber, lb, ub, LBD, UBD], [], ..]
    ubd : float
        Maximum for bounds test.

    Returns
    -------
    new active_set
    """
    return [a for a in active_set if a[3] < ubd]


def gen_coeff_bound(xI_lb, xI_ub, surrogate):
    """This function generates the upper and lower bound of the artificial
    variable r and the coefficients for the linearized under estimator
    constraints. The version accepts design bound in the original design
    space, converts it to normalized design space.
    """

    #Normalized to 0-1 hypercube
    # xL_hat0 = (xI_lb - surrogate.lb_org)/(surrogate.ub_org - surrogate.lb_org)
    # xU_hat0 = (xI_ub - surrogate.lb_org)/(surrogate.ub_org - surrogate.lb_org)

    #Normalized as per Openmdao kriging model
    xL_hat = (xI_lb - surrogate.X_mean)/surrogate.X_std
    xU_hat = (xI_ub - surrogate.X_mean)/surrogate.X_std

    rL, rU = interval_analysis(xL_hat, xU_hat, surrogate)

    # Combined design variables for supbproblem
    num = len(xL_hat) + len(rL)
    x_comL = np.append(xL_hat, rL).reshape(num, 1)
    x_comU = np.append(xU_hat, rU).reshape(num, 1)

    # Coefficients of the linearized constraints of the subproblem
    Ain_hat, bin_hat = lin_underestimator(x_comL, x_comU, surrogate)

    return x_comL, x_comU, Ain_hat, bin_hat


def interval_analysis(lb_x, ub_x, surrogate):
    """ The module predicts the lower and upper bound of the artificial
    variable 'r' from the bounds of the design variable x r is related to x
    by the following equation:

    r_i = exp(-sum(theta_h*(x_h - x_h_i)^2))

    """

    X = surrogate.X
    thetas = surrogate.thetas
    p = surrogate.p
    n, k = X.shape

    t1L = np.zeros([n, k]); t1U = np.zeros([n, k])
    t2L = np.zeros([n, k]); t2U = np.zeros([n, k])
    t3L = np.zeros([n, k]); t3U = np.zeros([n, k])
    t4L = np.zeros([n, 1]); t4U = np.zeros([n, 1])
    lb_r = np.zeros([n, 1]); ub_r = np.zeros([n, 1])

    if p % 2 == 0:
        for i in range(n):
            for h in range(k):
                t1L[i,h] = lb_x[h] - X[i, h]
                t1U[i,h] = ub_x[h] - X[i, h]

                t2L[i,h] = np.max(np.array([0,np.min(np.array([t1L[i, h]*t1L[i, h],
                                                                t1L[i, h]*t1U[i, h],
                                                                t1U[i, h]*t1U[i, h]]))]))
                t2U[i,h] = np.max(np.array([0,np.max(np.array([t1L[i, h]*t1L[i, h],
                                                                t1L[i, h]*t1U[i, h],
                                                                t1U[i, h]*t1U[i, h]]))]))

                t3L[i,h] = np.min(np.array([-thetas[h]*t2L[i, h], -thetas[h]*t2U[i, h]]))
                t3U[i,h] = np.max(np.array([-thetas[h]*t2L[i, h], -thetas[h]*t2U[i, h]]))

            t4L[i] = np.sum(t3L[i, :])
            t4U[i] = np.sum(t3U[i, :])

            lb_r[i] = np.exp(t4L[i])
            ub_r[i] = np.exp(t4U[i])
    else:
        print("\nWarning! Value of p should be 2. Cannot perform interval analysis")
        print("\nReturing global bound of the r variable")

    return lb_r, ub_r


def lin_underestimator(lb, ub, surrogate):
    X = surrogate.X
    thetas = surrogate.thetas
    p = surrogate.p
    n, k = X.shape

    lb_x = lb[:k]; ub_x = ub[:k]
    lb_r = lb[k:]; ub_r = ub[k:]

    a1 = np.zeros([n, n]); a3 = np.zeros([n, n])
    a1_hat = np.zeros([n, n]); a3_hat = np.zeros([n, n])
    a2 = np.zeros([n, k]); a4 = np.zeros([n, k])
    b2 = np.zeros([n, k]); b4 = np.zeros([n, k])
    b1 = np.zeros([n, 1]); b3 = np.zeros([n, 1])
    b1_hat = np.zeros([n, 1]); b3_hat = np.zeros([n, 1])

    for i in range(n):
        #T1: Linearize under-estimator of ln[r_i] = a1[i,i]*r[i] + b1[i]
        if ub_r[i] < 1.0e-323 or (ub_r[i] - lb_r[i]) < 1.0e-308:
            # a1[i,i] = 0.
            # b1[i] = -np.inf
            a1_hat[i,i] = 0.0 #a1[i,i]*(ub_r[i]-lb_r[i])
            b1_hat[i] = -np.inf #a1[i,i]*lb_r[i] + b1[i]
        elif ub_r[i] <= lb_r[i]:
            # a1[i,i] = 0.0
            # b1[i] = np.log(ub_r[i])
            a1_hat[i,i] = 0.0 #a1[i,i]*(ub_r[i]-lb_r[i])
            b1_hat[i] = np.log(ub_r[i]) #a1[i,i]*lb_r[i] + b1[i]
        elif lb_r[i] < 1.0e-323:
            # a1[i,i] = np.inf
            # b1[i] = -np.inf
            a1_hat[i,i] = np.inf #a1[i,i]*(ub_r[i]-lb_r[i])
            b1_hat[i] = -np.inf #b1[i]
        else:
            a1[i,i] = ((np.log(ub_r[i]) - np.log(lb_r[i]))/(ub_r[i] - lb_r[i]))
            b1[i] = np.log(ub_r[i]) - a1[i,i]*ub_r[i]
            a1_hat[i,i] = a1[i,i]*(ub_r[i]-lb_r[i])
            b1_hat[i] = a1[i,i]*lb_r[i] + b1[i]

        #T3: Linearize under-estimator of -ln[r_i] = a3[i,i]*r[i] + b3[i]
        if ub_r[i] < 1.0e-323:
            a3_hat[i,i] = 0.0
            b3_hat[i] = np.inf
        else:
            r_m_i = (lb_r[i] + ub_r[i])/2.0
            if r_m_i < 1e-308:
                a3_hat[i,i] = -np.inf
                b3_hat[i] = np.inf
            else:
                a3[i,i] = -1.0/r_m_i
                b3[i] = -np.log(r_m_i) - a3[i,i]*r_m_i
                a3_hat[i,i] = a3[i,i]*(ub_r[i] - lb_r[i])
                b3_hat[i] = a3[i,i]*lb_r[i] + b3[i]

        for h in range(k):
            #T2: Linearize under-estimator of thetas_h*(x_h - X_h_i)^2 = a4[i,h]*x_h[h] + b4[i,h]
            x_m_h = (ub_x[h] + lb_x[h])/2.0
            a2[i,h] = p*thetas[h]*(x_m_h - X[i,h])**(p-1.0)
            yy = thetas[h]*(x_m_h - X[i,h])**p
            b2[i,h] = -a2[i,h]*x_m_h + yy

            #T4: Linearize under-estimator of -theta_h*(x_h - X_h_i)^2 = a4[i,h]*x_h[h] + b4[i,h]
            yy2 = -thetas[h]*(ub_x[h] - X[i,h])**p
            yy1 = -thetas[h]*(lb_x[h] - X[i,h])**p

            if ub_x[h] <= lb_x[h]:
                a4[i,h] = 0.0
            else:
                a4[i,h] = (yy2 - yy1)/(ub_x[h] - lb_x[h])

            b4[i,h] = -a4[i,h]*lb_x[h] + yy1

    Ain1 = np.concatenate((a2, a4), axis=0)
    Ain2 = np.concatenate((a1_hat, a3_hat), axis=0)
    Ain_hat = np.concatenate((Ain1, Ain2), axis=1)
    bin_hat = np.concatenate((-(b1_hat + np.sum(b2, axis=1).reshape(n,1)),
                              -(b3_hat + np.sum(b4, axis=1).reshape(n,1))), axis=0)

    return Ain_hat, bin_hat

def calc_conEI_norm(xval, obj_surrogate, SSqr=None, y_hat=None):
    """This function evaluates the expected improvement in the normalized
    design space.
    """
    y_min = (obj_surrogate.y_best - obj_surrogate.Y_mean)/obj_surrogate.Y_std

    if not SSqr:
        X = obj_surrogate.X
        c_r = obj_surrogate.c_r
        thetas = obj_surrogate.thetas
        SigmaSqr = obj_surrogate.SigmaSqr
        R_inv = obj_surrogate.R_inv
        mu = obj_surrogate.mu
        p = obj_surrogate.p

        n = np.shape(X)[0]
        one = np.ones([n, 1])

        r = np.exp(-np.sum(thetas*(xval - X)**p, 1)).reshape(n, 1)

        y_hat = mu + np.dot(r.T, c_r)
        term0 = np.dot(R_inv, r)
        SSqr = SigmaSqr*(1.0 - r.T.dot(term0) + \
        ((1.0 - one.T.dot(term0))**2)/(one.T.dot(np.dot(R_inv, one))))

    if SSqr <= 0.0:
        NegEI = 0.0
    else:
        dy = y_min - y_hat
        ei1 = dy*(0.5+0.5*erf((1/np.sqrt(2))*(dy/np.sqrt(SSqr))))
        ei2 = np.sqrt(SSqr)*(1.0/np.sqrt(2.0*np.pi))*np.exp(-0.5*(dy**2/SSqr))
        NegEI = -(ei1 + ei2)

    return NegEI


def calc_conEV_norm(xval, con_surrogate, gSSqr=None, g_hat=None):
    """This modules evaluates the expected improvement in the normalized
    design sapce"""

    g_min = 0.0

    if not gSSqr:
        X = con_surrogate.X
        c_r = con_surrogate.c_r
        thetas = con_surrogate.thetas
        SigmaSqr = con_surrogate.SigmaSqr
        R_inv = con_surrogate.R_inv
        mu = con_surrogate.mu
        p = con_surrogate.p
        n = np.shape(X)[0]
        one = np.ones([n, 1])

        r = np.exp(-np.sum(thetas*(xval - X)**p, 1)).reshape(n, 1)

        g_hat = mu + np.dot(r.T, c_r)
        term0 = np.dot(R_inv, r)
        gSSqr = SigmaSqr*(1.0 - r.T.dot(term0) + \
                          ((1.0 - one.T.dot(term0))**2)/(one.T.dot(np.dot(R_inv, one))))

    if gSSqr <= 0:
        EV = 0.0
    else:
        # Calculate expected violation
        dg = g_hat - g_min
        ei1 = dg*(0.5 + 0.5*erf((1.0/np.sqrt(2.0))*(dg/np.sqrt(gSSqr))))
        ei2 = np.sqrt(gSSqr)*(1.0/np.sqrt(2.0*np.pi))*np.exp(-0.5*(dg**2/gSSqr))
        EV = (ei1 + ei2)

    return EV<|MERGE_RESOLUTION|>--- conflicted
+++ resolved
@@ -371,10 +371,7 @@
                                         break
                                 else:
                                     S4_fail = True
-<<<<<<< HEAD
-=======
                                     break
->>>>>>> 7a9e207b
 
                         else:
                             S4_fail = True
@@ -403,23 +400,6 @@
                         child_info[ii] = np.array([node_num, LBD_NegConEI, floc_iter])
                     else:
                         child_info[ii] = np.array([par_node, LBD_NegConEI, floc_iter])
-<<<<<<< HEAD
-
-                if disp:
-                    if (self.iter_count-1) % 25 == 0:
-                        # Display output in a tabular format
-                        print("="*85)
-                        print("%19s%12s%14s%21s" % ("Global", "Parent", "Child1", "Child2"))
-                        template = "%s%8s%10s%8s%9s%11s%10s%11s%11s"
-                        print(template % ("Iter", "LBD", "UBD", "Node", "Node1", "LBD1",
-                                          "Node2", "LBD2", "Flocal"))
-                        print("="*85)
-                    template = "%3d%10.2f%10.2f%6d%8d%1s%13.2f%8d%1s%13.2f%9.2f"
-                    print(template % (self.iter_count, LBD, UBD, par_node, child_info[0, 0],
-                                      dis_flag[0], child_info[0, 1], child_info[1, 0],
-                                      dis_flag[1], child_info[1, 1], child_info[1, 2]))
-                    pass
-=======
                         dis_flag[ii] = 'X' #Flag for child created but not added to active set (fathomed)
                 else:
                     if ii == 1:
@@ -452,7 +432,6 @@
                 print(template % (self.iter_count, LBD, UBD, par_node, child_info[0, 0],
                                   dis_flag[0], child_info[0, 1], child_info[1, 0],
                                   dis_flag[1], child_info[1, 1], child_info[1, 2]))
->>>>>>> 7a9e207b
 
             # Termination
             if len(active_set) >= 1:
