"""
OpenMDAO Wrapper for pyoptsparse.
pyoptsparse is based on pyOpt, which is an object-oriented framework for
formulating and solving nonlinear constrained optimization problems, with
additional MPI capability.
"""

from __future__ import print_function

import traceback
from six import iteritems
from six.moves import range

import scipy as sp
import numpy as np

from pyoptsparse import Optimization

from openmdao.core.driver import Driver
from openmdao.core.system import AnalysisError
from openmdao.util.record_util import create_local_meta, update_local_meta
from collections import OrderedDict

# names of optimizers that use gradients
grad_drivers = {'CONMIN', 'FSQP', 'IPOPT', 'NLPQLP',
                    'PSQP', 'SLSQP', 'SNOPT', 'NLPY_AUGLAG'}

# names of optimizers that allow multiple objectives
multi_obj_drivers = {'NSGA2'}


def _check_imports():
    """ Dynamically remove optimizers we don't have
    """

    optlist = ['ALPSO', 'CONMIN', 'FSQP', 'IPOPT', 'NLPQLP',
               'NSGA2', 'PSQP', 'SLSQP', 'SNOPT', 'NLPY_AUGLAG', 'NOMAD']

    for optimizer in optlist[:]:
        try:
            __import__('pyoptsparse', globals(), locals(), [optimizer], 0)
        except ImportError:
            optlist.remove(optimizer)

    return optlist


class pyOptSparseDriver(Driver):
    """ Driver wrapper for pyoptsparse. pyoptsparse is based on pyOpt, which
    is an object-oriented framework for formulating and solving nonlinear
    constrained optimization problems, with additional MPI capability.
    pypptsparse has interfaces to the following optimizers:
    ALPSO, CONMIN, FSQP, IPOPT, NLPQLP, NSGA2, PSQP, SLSQP,
    SNOPT, NLPY_AUGLAG, NOMAD.
    Note that some of these are not open source and therefore not included
    in the pyoptsparse source code.

    pyOptSparseDriver supports the following:
        equality_constraints

        inequality_constraints

        two_sided_constraints

    Options
    -------
    options['optimizer'] :  str('SLSQP')
        Name of optimizers to use
    options['print_results'] :  bool(True)
        Print pyOpt results if True
    options['gradient method'] :  str('openmdao', 'pyopt_fd', 'snopt_fd')
        Finite difference implementation to use ('snopt_fd' may only be used with SNOPT)
    options['title'] :  str('Optimization using pyOpt_sparse')
        Title of this optimization run
    """

    def __init__(self):
        """Initialize pyopt"""

        super(pyOptSparseDriver, self).__init__()

        # What we support
        self.supports['inequality_constraints'] = True
        self.supports['equality_constraints'] = True
        self.supports['multiple_objectives'] = True
        self.supports['two_sided_constraints'] = True
        self.supports['active_set'] = True
        self.supports['linear_constraints'] = True

        # TODO: Support these
        self.supports['integer_design_vars'] = False

        # User Options
        self.options.add_option('optimizer', 'SLSQP', values=_check_imports(),
                                desc='Name of optimizers to use')
        self.options.add_option('title', 'Optimization using pyOpt_sparse',
                                desc='Title of this optimization run')
        self.options.add_option('print_results', True,
                                desc='Print pyOpt results if True')
        self.options.add_option('gradient method', 'openmdao',
                                values={'openmdao', 'pyopt_fd', 'snopt_fd'},
                                desc='Finite difference implementation to use')

        # The user places optimizer-specific settings in here.
        self.opt_settings = {}

        # The user can set a file name here to store history
        self.hist_file = None

        self.pyopt_solution = None

        self.lin_jacs = OrderedDict()
        self.quantities = []
        self.metadata = None
        self.success = False
        self._problem = None
        self.sparsity = OrderedDict()
        self.sub_sparsity = OrderedDict()
        self.active_tols = {}

    def _setup(self):
        self.supports['gradients'] = self.options['optimizer'] in grad_drivers
        if len(self._objs) > 1 and self.options['optimizer'] not in multi_obj_drivers:
            raise RuntimeError('Multiple objectives have been added to pyOptSparseDriver'
                               ' but the selected optimizer ({0}) does not support'
                               ' multiple objectives.'.format(self.options['optimizer']))

        self.supports['active_set'] = self.options['optimizer'] == 'SNOPT'
        self.record_name = self.options['optimizer']

        super(pyOptSparseDriver, self)._setup()

    def run(self, problem):
        """pyOpt execution. Note that pyOpt controls the execution, and the
        individual optimizers (i.e., SNOPT) control the iteration.

        Args
        ----
        problem : `Problem`
            Our parent `Problem`.
        """

        self.pyopt_solution = None
        rel = problem.root._probdata.relevance

        # Metadata Setup
        self.metadata = create_local_meta(None, self.record_name)
        self.iter_count = 0
        update_local_meta(self.metadata, (self.iter_count,))

        # Initial Run
        with problem.root._dircontext:
            problem.root.solve_nonlinear(metadata=self.metadata)

        opt_prob = Optimization(self.options['title'], self._objfunc)

        # Add all parameters
        param_meta = self.get_desvar_metadata()
        self.indep_list = indep_list = list(param_meta)
        param_vals = self.get_desvars()

        for name, meta in iteritems(param_meta):
            opt_prob.addVarGroup(name, meta['size'], type='c',
                                 value=param_vals[name],
                                 lower=meta['lower'], upper=meta['upper'])

        opt_prob.finalizeDesignVariables()

        # Figure out parameter subsparsity for paramcomp index connections.
        # sub_param_conns is empty unless there are some index conns.
        # full_param_conns gets filled with the connections to the entire
        # parameter so that those params can be filtered out of the sparse
        # set if the full path is also relevant
        sub_param_conns = {}
        full_param_conns = {}
        for name in indep_list:
            pathname = problem.root.unknowns.metadata(name)['pathname']
            sub_param_conns[name] = {}
            full_param_conns[name] = set()
            for target, info in iteritems(problem.root.connections):
                src, indices = info
                if src == pathname:
                    if indices is not None:
                        # Need to map the connection indices onto the desvar
                        # indices if both are declared.
                        dv_idx = param_meta[name].get('indices')
                        indices = set(indices)
                        if dv_idx is not None:
                            indices.intersection_update(dv_idx)
                            ldv_idx = list(dv_idx)
                            mapped_idx = [ldv_idx.index(item) for item in indices]
                            sub_param_conns[name][target] = mapped_idx
                        else:
                            sub_param_conns[name][target] = indices
                    else:
                        full_param_conns[name].add(target)

        # Add all objectives
        objs = self.get_objectives()
        self.quantities = list(objs)
        self.sparsity = OrderedDict()
        self.sub_sparsity = OrderedDict()
        for name in objs:
            opt_prob.addObj(name)
            self.sparsity[name] = self.indep_list

        # Calculate and save gradient for any linear constraints.
        lcons = self.get_constraints(lintype='linear').keys()
        self._problem = problem
        if len(lcons) > 0:
            self.lin_jacs = self.calc_gradient(indep_list, lcons,
<<<<<<< HEAD
                                                  return_format='dict')
=======
                                               return_format='dict')
>>>>>>> 3f59b270
            #print("Linear Gradient")
            #print(self.lin_jacs)

        # Add all equality constraints
        econs = self.get_constraints(ctype='eq', lintype='nonlinear')
        con_meta = self.get_constraint_metadata()
        self.quantities += list(econs)

        self.active_tols = {}
        for name in self.get_constraints(ctype='eq'):
            meta = con_meta[name]
            size = meta['size']
            lower = upper = meta['equals']

            # Sparsify Jacobian via relevance
            rels = rel.relevant[name]
            wrt = rels.intersection(indep_list)
            self.sparsity[name] = wrt

            if meta['linear']:
                opt_prob.addConGroup(name, size, lower=lower, upper=upper,
                                     linear=True, wrt=wrt,
                                     jac=self.lin_jacs[name])
            else:

                jac = self._build_sparse(name, wrt, size, param_vals,
                                         sub_param_conns, full_param_conns, rels)
                opt_prob.addConGroup(name, size, lower=lower, upper=upper,
                                     wrt=wrt, jac=jac)

            active_tol = meta.get('active_tol')
            if active_tol:
                self.active_tols[name] = active_tol

        # Add all inequality constraints
        incons = self.get_constraints(ctype='ineq', lintype='nonlinear')
        self.quantities += list(incons)

        for name in self.get_constraints(ctype='ineq'):
            meta = con_meta[name]
            size = meta['size']

            # Bounds - double sided is supported
            lower = meta['lower']
            upper = meta['upper']

            # Sparsify Jacobian via relevance
            rels = rel.relevant[name]
            wrt = rels.intersection(indep_list)
            self.sparsity[name] = wrt

            if meta['linear']:
                opt_prob.addConGroup(name, size, upper=upper, lower=lower,
                                     linear=True, wrt=wrt,
                                     jac=self.lin_jacs[name])
            else:

                jac = self._build_sparse(name, wrt, size, param_vals,
                                         sub_param_conns, full_param_conns, rels)
                opt_prob.addConGroup(name, size, upper=upper, lower=lower,
                                     wrt=wrt, jac=jac)

            active_tol = meta.get('active_tol')
            if active_tol is not None:
                self.active_tols[name] = active_tol

        # Instantiate the requested optimizer
        optimizer = self.options['optimizer']
        try:
            _tmp = __import__('pyoptsparse', globals(), locals(), [optimizer], 0)
            opt = getattr(_tmp, optimizer)()
        except ImportError:
            msg = "Optimizer %s is not available in this installation." % \
                   optimizer
            raise ImportError(msg)

        #Set optimization options
        for option, value in self.opt_settings.items():
            opt.setOption(option, value)

        self.opt_prob = opt_prob

        # Execute the optimization problem
        if self.options['gradient method'] == 'pyopt_fd':

            # Use pyOpt's internal finite difference
            fd_step = problem.root.deriv_options['step_size']
            sol = opt(opt_prob, sens='FD', sensStep=fd_step, storeHistory=self.hist_file)

        elif self.options['gradient method'] == 'snopt_fd':
            if self.options['optimizer']=='SNOPT':

                # Use SNOPT's internal finite difference
                fd_step = problem.root.deriv_options['step_size']
                sol = opt(opt_prob, sens=None, sensStep=fd_step, storeHistory=self.hist_file)

            else:
                msg = "SNOPT's internal finite difference can only be used with SNOPT"
                raise Exception(msg)
        else:

            # Use OpenMDAO's differentiator for the gradient
            sol = opt(opt_prob, sens=self._gradfunc, storeHistory=self.hist_file)

        self._problem = None

        # Print results
        if self.options['print_results']:
            print(sol)

        # Pull optimal parameters back into framework and re-run, so that
        # framework is left in the right final state
        dv_dict = sol.getDVs()
        for name in indep_list:
            val = dv_dict[name]
            self.set_desvar(name, val)

        with self.root._dircontext:
            self.root.solve_nonlinear(metadata=self.metadata)

        # Save the most recent solution.
        self.pyopt_solution = sol
        try:
            exit_status = sol.optInform['value']
            self.success = True
            if exit_status > 2: # bad
                self.success = False
        except KeyError: #nothing is here, so something bad happened!
            self.success = False

    def _build_sparse(self, name, wrt, consize, param_vals, sub_param_conns,
                      full_param_conns, rels):
        """ Build up the data structures that define a sparse Jacobian
        matrix. Called separately on each nonlinear constraint.

        Args
        ----
        name : str
            Constraint name.
        wrt : list
            List of relevant param names.
        consize : int
            Width of this constraint.
        param_vals : dict
            Dictionary of parameter values; used for sizing.
        sub_param_conns : dict
            Parameter subindex connection info.
        full_param_conns : dict
            Parameter full connection info.
        rels : set
            Set of relevant nodes for this connstraint.

        Returns
        -------
        pyoptsparse coo matrix or None
        """

        jac = None

        # Additional sparsity for index connections
        for param in wrt:

            sub_conns = sub_param_conns.get(param)
            if not sub_conns:
                continue

            # If we have a simultaneous full connection, then we move on
            full_conns = full_param_conns.get(param)
            if full_conns.intersection(rels):
                continue

            rel_idx = set()
            for target, idx in iteritems(sub_conns):

                # If a target of the indexed desvar connection is
                # in the relevant path for this constraint, then
                # those indices are relevant.
                if target in rels:
                    rel_idx.update(idx)

            nrel = len(rel_idx)
            if nrel > 0:

                if jac is None:
                    jac = {}

                if param not in jac:
                    # A coo matrix for the Jacobian
                    # mat = {'coo':[row, col, data],
                    #        'shape':[nrow, ncols]}
                    coo = {}
                    coo['shape'] = [consize, len(param_vals[param])]
                    jac[param] = coo

                row = []
                col = []
                for i in range(consize):
                    row.extend([i]*nrel)
                    col.extend(rel_idx)
                data = np.ones((len(row), ))

                jac[param]['coo'] = [np.array(row), np.array(col), data]

                if name not in self.sub_sparsity:
                    self.sub_sparsity[name] = {}
                self.sub_sparsity[name][param] = np.array(list(rel_idx))

        return jac

    def _objfunc(self, dv_dict):
        """ Function that evaluates and returns the objective function and
        constraints. This function is passed to pyOpt's Optimization object
        and is called from its optimizers.

        Args
        ----
        dv_dict : dict
            Dictionary of design variable values.

        Returns
        -------
        func_dict : dict
            Dictionary of all functional variables evaluated at design point.

        fail : int
            0 for successful function evaluation
            1 for unsuccessful function evaluation
        """

        fail = 0
        metadata = self.metadata
        system = self.root

        try:
            for name in self.indep_list:
                self.set_desvar(name, dv_dict[name])

            # Execute the model
            #print("Setting DV")
            #print(dv_dict)

            self.iter_count += 1
            update_local_meta(metadata, (self.iter_count,))

            try:
                with self.root._dircontext:
                    system.solve_nonlinear(metadata=metadata)

            # Let the optimizer try to handle the error
            except AnalysisError:
                fail = 1

            func_dict = self.get_objectives() # this returns a new OrderedDict
            func_dict.update(self.get_constraints())

            # Record after getting obj and constraint to assure they have
            # been gathered in MPI.
            self.recorders.record_iteration(system, metadata)

            # Get the double-sided constraint evaluations
            #for key, con in iteritems(self.get_2sided_constraints()):
            #    func_dict[name] = np.array(con.evaluate(self.parent))

        except Exception as msg:
            tb = traceback.format_exc()

            # Exceptions seem to be swallowed by the C code, so this
            # should give the user more info than the dreaded "segfault"
            print("Exception: %s" % str(msg))
            print(70*"=",tb,70*"=")
            fail = 1
            func_dict = {}

        #print("Functions calculated")
        #print(func_dict)
        return func_dict, fail

    def _gradfunc(self, dv_dict, func_dict):
        """ Function that evaluates and returns the gradient of the objective
        function and constraints. This function is passed to pyOpt's
        Optimization object and is called from its optimizers.

        Args
        ----
        dv_dict : dict
            Dictionary of design variable values.

        func_dict : dict
            Dictionary of all functional variables evaluated at design point.

        Returns
        -------
        sens_dict : dict
            Dictionary of dictionaries for gradient of each dv/func pair

        fail : int
            0 for successful function evaluation
            1 for unsuccessful function evaluation
        """

        fail = 0

        try:

            # Assemble inactive constraints
            inactives = {}
            if len(self.active_tols) > 0:
                for name, tols in iteritems(self.active_tols):
                    con = self.opt_prob.constraints[name]
                    inactive_idx = []
                    val = con.value
                    for j in range(len(val)):
                        if isinstance(tols, float):
                            tol = tols
                        else:
                            tol = tols[j]
                        lower, upper = con.lower[j], con.upper[j]
                        if lower is not None and val[j] > lower + tol:
                            inactive_idx.append(j)
                        if upper is not None and val[j] < upper - tol:
                            inactive_idx.append(j)

                    if inactive_idx:
                        inactives[name] = inactive_idx

            try:
                sens_dict = self.calc_gradient(dv_dict, self.quantities,
                                               return_format='dict',
                                               sparsity=self.sparsity,
                                               inactives=inactives)

            # Let the optimizer try to handle the error
            except AnalysisError:
                fail = 1

                # We need to cobble together a sens_dict of the correct size.
                # Best we can do is return zeros.

                sens_dict = OrderedDict()
                for okey, oval in iteritems(func_dict):
                    sens_dict[okey] = OrderedDict()
                    osize = len(oval)
                    for ikey, ival in iteritems(dv_dict):
                        isize = len(ival)
                        sens_dict[okey][ikey] = np.zeros((osize, isize))

            # Support for sub-index sparsity by returning the Jacobian in a
            # pyopt sparse format.
            for con, val1 in iteritems(self.sub_sparsity):
                for desvar, rel_idx in iteritems(val1):
                    coo = {}
                    jac = sens_dict[con][desvar]
                    nrow, ncol = jac.shape
                    coo['shape'] = [nrow, ncol]

                    row = []
                    col = []
                    data = []
                    ncol = len(rel_idx)
                    for i in range(nrow):
                        row.extend([i]*ncol)
                        col.extend(rel_idx)
                        data.extend(jac[i][rel_idx])

                    coo['coo'] = [np.array(row), np.array(col), np.array(data)]
                    sens_dict[con][desvar] = coo

        except Exception as msg:
            tb = traceback.format_exc()

            # Exceptions seem to be swallowed by the C code, so this
            # should give the user more info than the dreaded "segfault"
            print("Exception: %s" % str(msg))
            print(70*"=",tb,70*"=")
            sens_dict = {}

        #print("Derivatives calculated")
        #print(dv_dict)
        #print(sens_dict)
        return sens_dict, fail<|MERGE_RESOLUTION|>--- conflicted
+++ resolved
@@ -209,11 +209,7 @@
         self._problem = problem
         if len(lcons) > 0:
             self.lin_jacs = self.calc_gradient(indep_list, lcons,
-<<<<<<< HEAD
-                                                  return_format='dict')
-=======
                                                return_format='dict')
->>>>>>> 3f59b270
             #print("Linear Gradient")
             #print(self.lin_jacs)
 
