""" Driver for AMIEGO (A Mixed Integer Efficient Global Optimization).

This driver is based on the EGO-Like Framework (EGOLF) for the simultaneous
design-mission-allocation optimization problem. Handles
mixed-integer/discrete type design variables in a computationally efficient
manner and finds a near-global solution to the above MINLP/MDNLP problem.

Developed by Satadru Roy
Purdue University, West Lafayette, IN
July 2016
Implemented in OpenMDAO, Aug 2016, Kenneth T. Moore
"""

from __future__ import print_function
from copy import deepcopy
from itertools import chain
from time import time

from six import iteritems
from six.moves import range

import numpy as np

from openmdao.core.driver import Driver
from openmdao.core.vec_wrapper import _ByObjWrapper
from openmdao.drivers.branch_and_bound import Branch_and_Bound
from openmdao.drivers.scipy_optimizer import ScipyOptimizer
from openmdao.surrogate_models.kriging import KrigingSurrogate
from openmdao.util.record_util import create_local_meta, update_local_meta


class AMIEGO_driver(Driver):
    """ Driver for AMIEGO (A Mixed Integer Efficient Global Optimization).
    This driver is based on the EGO-Like Framework (EGOLF) for the
    simultaneous design-mission-allocation optimization problem. It handles
    mixed-integer/discrete type design variables in a computationally
    efficient manner and finds a near-global solution to the above
    MINLP/MDNLP problem. The continuous optimization is handled by the
    optimizer slotted in self.cont_opt.

    AMIEGO_driver supports the following:
        integer_design_vars

    Options
    -------
    options['ei_tol_rel'] :  0.001
        Relative tolerance on the expected improvement.
    options['ei_tol_abs'] :  0.001
        Absolute tolerance on the expected improvement.
    options['max_infill_points'] : 10
        Ratio of maximum number of additional points to number of initial
        points.
    """

    def __init__(self):
        """Initialize the AMIEGO driver."""

        super(AMIEGO_driver, self).__init__()

        # What we support
        self.supports['inequality_constraints'] = True
        self.supports['equality_constraints'] = False
        self.supports['multiple_objectives'] = False
        self.supports['active_set'] = False
        self.supports['linear_constraints'] = False
        self.supports['gradients'] = True
        self.supports['mixed_integer'] = True

        # TODO - I started working on this, but needs tests and a bug fix
        self.supports['two_sided_constraints'] = False

        # Options
        opt = self.options
        opt.add_option('disp', True,
                       desc='Set to False to prevent printing of iteration '
                       'messages.')
        opt.add_option('ei_tol_rel', 0.001, lower=0.0,
                       desc='Relative tolerance on the expected improvement.')
        opt.add_option('ei_tol_abs', 0.001, lower=0.0,
                       desc='Absolute tolerance on the expected improvement.')
        opt.add_option('max_infill_points', 10, lower=1.0,
                       desc='Ratio of maximum number of additional points to number of initial points.')

        # The default continuous optimizer. User can slot a different one
        self.cont_opt = ScipyOptimizer()
        self.cont_opt.options['optimizer'] = 'SLSQP' #TODO Switch tp SNOPT

        # The default MINLP optimizer
        self.minlp = Branch_and_Bound()

        # Default surrogate. User can slot a modified one, but it essentially
        # has to provide what Kriging provides.
        self.surrogate = KrigingSurrogate

        self.c_dvs = []
        self.i_dvs = []
        self.i_size = 0
        self.i_idx = {}
        self.record_name = 'AMIEGO'

        # Initial Sampling
        # TODO: Somehow slot an object that generates this (LHC for example)
        self.sampling = {}

        # User can pre-load these to skip initial continuous optimization
        # in favor of pre-optimized points.
        # NOTE: when running in this mode, everything comes in as lists.
        self.obj_sampling = None
        self.con_sampling = None
        self.sampling_eflag = None

    def _setup(self):
        """  Initialize whatever we need."""
        super(AMIEGO_driver, self)._setup()
        cont_opt = self.cont_opt
        cont_opt._setup()
        cont_opt.record_name = self.record_name + ':' + cont_opt.record_name
        cont_opt.dv_conversions = self.dv_conversions
        cont_opt.fn_conversions = self.fn_conversions

        if 'disp' in cont_opt.options:
            cont_opt.options['disp'] = self.options['disp']

        minlp = self.minlp
        minlp._setup()
        minlp.record_name = self.record_name + ':' +  minlp.record_name
        minlp.standalone = False
        minlp.options['disp'] = self.options['disp']

        # Identify and size our design variables.
        j = 0
        for name, val in iteritems(self.get_desvars()):
            if isinstance(val, _ByObjWrapper):
                self.i_dvs.append(name)
                try:
                    i_size = len(np.asarray(val.val))
                except TypeError:
                    i_size = 1
                self.i_idx[name] = (j, j+i_size)
                j += i_size
            else:
                self.c_dvs.append(name)
        self.i_size = j

        # Lower and Upper bounds for integer desvars
        self.xI_lb = np.empty((self.i_size, ))
        self.xI_ub = np.empty((self.i_size, ))
        dv_dict = self._desvars
        for var in self.i_dvs:
            i, j = self.i_idx[var]
            self.xI_lb[i:j] = dv_dict[var]['lower']
            self.xI_ub[i:j] = dv_dict[var]['upper']

        # Continuous Optimization only gets continuous desvars
        for name in self.c_dvs:
            cont_opt._desvars[name] = self._desvars[name]

        # MINLP Optimization only gets discrete desvars
        for name in self.i_dvs:
            minlp._desvars[name] = self._desvars[name]

        # It should be perfectly okay to 'share' obj and con with the
        # MINLP optimizers.
        minlp._cons = self._cons
        minlp._objs = self._objs

        # Continuous optimizer is allowed to have some of its own
        # constraints, which have already been specified by user.
        #cont_opt._cons = self._cons
        cont_opt._objs = self._objs
        for name, con in iteritems(self._cons):
            cont_opt._cons[name] = con

    def set_root(self, pathname, root):
        """ Sets the root Group of this driver.

        Args
        ----
        root : Group
            Our root Group.
        """
        super(AMIEGO_driver, self).set_root(pathname, root)
        self.cont_opt.set_root(pathname, root)
        self.minlp.set_root(pathname, root)

    def outputs_of_interest(self):
        """ Note: We need to also calculate relevance for constraints in the
        cont_opt slot.

        Returns
        -------
        list of tuples of str
            The list of constraints and objectives, organized into tuples
            according to previously defined VOI groups.
        """
        all_cons = self._cons.copy()
        for name, con in iteritems(self.cont_opt._cons):
            all_cons[name] = con

        return self._of_interest(list(chain(self._objs, all_cons)))

    def get_req_procs(self):
        """
        Returns
        -------
        tuple
            A tuple of the form (min_procs, max_procs), indicating the
            min and max processors usable by this `Driver`.
        """
        return self.minlp.get_req_procs()

    def run(self, problem):
        """Execute the AMIEGO driver.

        Args
        ----
        problem : `Problem`
            Our parent `Problem`.
        """
        n_i = self.i_size
        ei_tol_rel = self.options['ei_tol_rel']
        ei_tol_abs = self.options['ei_tol_abs']
        disp = self.options['disp']
        cont_opt = self.cont_opt
        minlp = self.minlp
        xI_lb = self.xI_lb
        xI_ub = self.xI_ub

        # Metadata Setup
        self.metadata = create_local_meta(None, self.record_name)
        self.iter_count = 0
        update_local_meta(self.metadata, (self.iter_count, ))

        #----------------------------------------------------------------------
        # Step 1: Generate a set of initial integer points
        # TODO: Use Latin Hypercube Sampling to generate the initial points
        # User supplied (in future use LHS). Provide num_xI+2 starting points
        #----------------------------------------------------------------------

        max_pt_lim = self.options['max_infill_points']*n_i

        # Since we need to add a new point every iteration, make these lists
        # for speed.
        x_i = []
        x_i_hat = []
        obj = []
        cons = {}
        best_int_design = {}
        best_cont_design = {}
        for con in self.get_constraint_metadata():
            cons[con] = []

        # Start with pre-optimized samples
        if self.obj_sampling:
            pre_opt = True
            n_train = len(self.sampling[self.i_dvs[0]])
            c_start = c_end = n_train

            for i_train in range(n_train):

                xx_i = np.empty((self.i_size, ))
                for var in self.i_dvs:
                    i, j = self.i_idx[var]
                    xx_i[i:j] = self.sampling[var][i_train]

                    # Save the best design too (see below)
                    if i_train == 0:
                        best_int_design[var] = self.sampling[var][i_train]

                x_i.append(xx_i)

            current_objs = self.get_objectives()
            obj_name = list(current_objs.keys())[0]
            obj = self.obj_sampling[obj_name]
            cons = self.con_sampling

            lowest = 0
            if self.sampling_eflag is not None:
                for j, val in enumerate(obj):
                    if self.sampling_eflag[j] == 1 and (val < obj[lowest]):
                        lowest = j

            # Satadru's suggestion is that we start with the first point as
            # the best obj.
            best_obj = obj[lowest].copy()

        # Prepare to optimize the initial sampling points
        else:
            best_obj = 1000.0
            pre_opt = False
            n_train = self.sampling[self.i_dvs[0]].shape[0]
            c_start = 0
            c_end = n_train

            for i_train in range(n_train):

                xx_i = np.empty((self.i_size, ))
                # xx_i_hat = np.empty((self.i_size, ))
                for var in self.i_dvs:
                    #lower = self._desvars[var]['lower']
                    #upper = self._desvars[var]['upper']
                    i, j = self.i_idx[var]

                    #Samples should be bounded in an unit hypercube [0,1]
                    x_i_0 = self.sampling[var][i_train, :]

                    # Now, we are no longer normalizing the integer inputs. So
                    # the integer design variables are in the original design
                    # space.
                    #xx_i[i:j] = np.round(lower + x_i_0 * (upper - lower))
                    xx_i[i:j] = x_i_0
                    # xx_i_hat[i:j] = (xx_i[i:j] - lower)/(upper - lower)
                x_i.append(xx_i)
                # x_i_hat.append(xx_i_hat)

        # Need to cache the continuous desvars so that we start each new
        # optimization back at the original initial condition.
        xc_cache = {}
        desvars = cont_opt.get_desvars()
        for var, val in iteritems(desvars):
            xc_cache[var] = val.copy()

        ei_max = 1.0
        term = 0.0
        terminate = False
        tot_newpt_added = 0
        tot_pt_prev = 0
        ec2 = 0

        # AMIEGO main loop
        while not terminate:
            self.iter_count += 1

            #------------------------------------------------------------------
            # Step 2: Perform the optimization w.r.t continuous design
            # variables
            #------------------------------------------------------------------

            if disp:
                print("======================ContinuousOptimization-Start=====================================")
                t0 = time()

            for i_run in range(c_start, c_end):

                if disp:
                    print('Optimizing for the given integer/discrete type design variables.',
                          x_i[i_run])
                    # if i_run==46:
                    #     import pdb; pdb.set_trace()
                # Set Integer design variables
                for var in self.i_dvs:
                    i, j = self.i_idx[var]
                    self.set_desvar(var, x_i[i_run][i:j])

                # Restore initial condition for continuous vars.
                for var, val in iteritems(xc_cache):
                    cont_opt.set_desvar(var, val)

                # If we are doing any prescreening, we need to attach the
                # list of integer desvars to the cont_opt
                cont_opt.trip = x_i[i_run]

                # Optimize continuous variables
                self.pre_cont_opt_hook()
                cont_opt.run(problem)
                eflag_conopt = cont_opt.success
                if disp:
                    print("Exit Flag:", eflag_conopt)

                if not eflag_conopt:
                    self.minlp.bad_samples.append(x_i[i_run])

                # Get objectives and constraints (TODO)
                current_objs = self.get_objectives()
                obj_name = list(current_objs.keys())[0]
                current_obj = current_objs[obj_name].copy()
                obj.append(current_obj)
                for name, value in iteritems(self.get_constraints()):
                    cons[name].append(value.copy())

                # If best solution, save it
                if eflag_conopt and current_obj < best_obj:
                    best_obj = current_obj
                    # Save integer and continuous DV
                    desvars = self.get_desvars()

                    for name in self.i_dvs:
                        val = desvars[name]
                        if isinstance(val, _ByObjWrapper):
                            val = val.val
                        best_int_design[name] = val.copy()

                    for name in self.c_dvs:
                        best_cont_design[name] = desvars[name].copy()

            if disp:
                print('Elapsed Time:', time() - t0)
                print("======================ContinuousOptimization-End=======================================")
                t0 = time()

            #------------------------------------------------------------------
            # Step 3: Build the surrogate models
            #------------------------------------------------------------------
            n = len(x_i)
            P = np.zeros((n,1))
<<<<<<< HEAD
            num_vio = np.zeros((n,1))
            obj_surr = obj[:]
            r_pen = 2.0 #TODO Future research
=======
            num_vio = np.zeros((n, 1), dtype=np.int)
            r_pen = 5.0 #TODO Future research
>>>>>>> 5807045f
            for name, val in iteritems(cons):
                val = np.array(val)

                # Note, Branch and Bound defines constraints to be violated
                # when positive, so we need to transform from OpenMDAO's
                # freeform.
                meta = self._cons[name]
                upper = meta['upper']
                lower = meta['lower']
                double_sided = False
                if lower is None:
                    val = val - upper
                elif upper is None:
                    val = lower - val
                else:
                    double_sided = True
                    val_u = val - upper
                    val_l = lower - val

                # Newly added to make the problem appear unconstrained to Amiego
                M = val.shape[1]
                for ii in range(n):
                    for mm in range(M):
                        if val[ii][mm] > 0:
                            P[ii] += (val[ii][mm])**2
                            num_vio[ii] += 1

            for ii in range(n):
<<<<<<< HEAD
                if num_vio[ii] > 1.0e-6:
                    #TODO: Scale back the objective to the original Value
                    # As Kriging objective is normalized separately
                    scale_fac_conopt = 1.0e3
                    obj_surr[ii] = (obj[ii]*scale_fac_conopt)/(1.0 + r_pen*P[ii]/num_vio[ii])
=======
                if num_vio[ii] > 0:
                    obj[ii] = obj[ii]/(1.0 + r_pen*P[ii]/num_vio[ii])
>>>>>>> 5807045f

            obj_surrogate = self.surrogate()
            obj_surrogate.comm = problem.root.comm
            obj_surrogate.use_snopt = True
<<<<<<< HEAD
            # print('obj_surr',obj_surr)
            # print(len(obj_surr))
            # print('obj',obj)
            # print(len(obj))
            # import pdb; pdb.set_trace()
            # obj_surrogate.train(x_i, obj_surr, KPLS_status=True)
=======
>>>>>>> 5807045f
            obj_surrogate.train(x_i, obj, KPLS_status=True)

            obj_surrogate.y = obj
            obj_surrogate.lb_org = xI_lb
            obj_surrogate.ub_org = xI_ub
            obj_surrogate.lb = np.zeros((n_i))
            obj_surrogate.ub = np.zeros((n_i))
            best_obj_norm = (best_obj - obj_surrogate.Y_mean)/obj_surrogate.Y_std
            con_surrogate = []

            if disp:
                print("\nSurrogate building of the objective is complete...")
                print('Elapsed Time:', time() - t0)

            #------------------------------------------------------------------
            # Step 4: Maximize the expected improvement function to obtain an
            # integer infill point.
            #------------------------------------------------------------------

            if disp:
                print("AMIEGO-Iter: %d" % self.iter_count)
                print("The best solution so far: yopt = %0.4f" % best_obj)

            tot_newpt_added += c_end - c_start
            if pre_opt or tot_newpt_added != tot_pt_prev:

                minlp.obj_surrogate = obj_surrogate
                minlp.con_surrogate = con_surrogate
                minlp.xI_lb = xI_lb
                minlp.xI_ub = xI_ub

                if disp:
                    t0 = time()
                    print("======================MINLPBB-Start=====================================")
                minlp.run(problem)
                if disp:
                    print('Elapsed Time:', time() - t0)
                    print("======================MINLPBB-End=======================================")

                eflag_MINLPBB = minlp.eflag_MINLPBB
                x0I = minlp.xopt
                ei_min = minlp.fopt

                if disp:
                    print("Eflag = ", eflag_MINLPBB)

                if eflag_MINLPBB >= 1:

                    # x0I_hat = (x0I - xI_lb)/(xI_ub - xI_lb)

                    ei_max = -ei_min
                    tot_pt_prev = tot_newpt_added

                    if disp:
                        print("New xI = ", x0I)
                        print("EI_min = ", ei_min)

                    # Prevent the correlation matrix being close to singular. No
                    # point allowed within the pescribed hypersphere of any
                    # existing point
                    rad = 0.5
                    for ii in range(len(x_i)):
                        dist = np.sum((x_i[ii] - x0I)**2)**0.5
                        if dist <= rad:
                            if disp:
                                print("Point already exists!")
                            ec2 = 1
                            break
                    x_i.append(x0I)
                    # x_i_hat.append(x0I_hat)

                else:
                    ec2 = 1
            else:
                ec2 = 1

            #------------------------------------------------------------------
            # Step 5: Check for termination
            #------------------------------------------------------------------

            c_start = c_end
            c_end += 1

            # # 1e-6 is the switchover from rel to abs.
            # if np.abs(best_obj)<= 1.0e-6:
            #     term = ei_tol_abs
            # else:
            #     term = np.max(np.array([np.abs(ei_tol_rel*best_obj), ei_tol_abs]))
            term  = np.abs(ei_tol_rel*best_obj_norm)
            if (not pre_opt and ei_max <= term) or ec2 == 1 or tot_newpt_added >= max_pt_lim:
                terminate = True
                if disp:
                    if ei_max <= term:
                        print("No Further improvement expected! Terminating algorithm.")
                    elif ec2 == 1:
                        print("No new point found that improves the surrogate. Terminating algorithm.")
                    elif tot_newpt_added >= max_pt_lim:
                        print("Maximum allowed sampling limit reached! Terminating algorithm.")

            pre_opt = False

        # Pull optimal parameters back into framework and re-run, so that
        # framework is left in the right final state
        for name, val in iteritems(best_int_design):
            if isinstance(val, _ByObjWrapper):
                self.set_desvar(name, val.val)
            else:
                self.set_desvar(name, val)
        for name, val in iteritems(best_cont_design):
            self.set_desvar(name, val)

        with self.root._dircontext:
            self.root.solve_nonlinear(metadata=self.metadata)

        if disp:
            print("\n===================Result Summary====================")
            print("The best objective: %0.4f" % best_obj)
            print("Total number of continuous minimization: %d" % len(x_i))
            #print("Total number of objective function evaluation: %d" % Tot_FunCount)
            print("Best Integer designs: ", best_int_design)
            print("Corresponding continuous designs: ", best_cont_design)
            print("=====================================================")

    def pre_cont_opt_hook(self):
        """ Override this to perform any pre-continuous-optimization operations."""
        pass<|MERGE_RESOLUTION|>--- conflicted
+++ resolved
@@ -403,14 +403,12 @@
             #------------------------------------------------------------------
             n = len(x_i)
             P = np.zeros((n,1))
-<<<<<<< HEAD
-            num_vio = np.zeros((n,1))
-            obj_surr = obj[:]
-            r_pen = 2.0 #TODO Future research
-=======
+            #TODO: Scale back the objective to the original Value
+            # As Kriging objective is normalized separately
+            scale_fac_conopt = 1.0e3
+            obj_surr = obj[:]*scale_fac_conopt
             num_vio = np.zeros((n, 1), dtype=np.int)
-            r_pen = 5.0 #TODO Future research
->>>>>>> 5807045f
+            r_pen = 1.0 #TODO Future research
             for name, val in iteritems(cons):
                 val = np.array(val)
 
@@ -439,29 +437,12 @@
                             num_vio[ii] += 1
 
             for ii in range(n):
-<<<<<<< HEAD
-                if num_vio[ii] > 1.0e-6:
-                    #TODO: Scale back the objective to the original Value
-                    # As Kriging objective is normalized separately
-                    scale_fac_conopt = 1.0e3
-                    obj_surr[ii] = (obj[ii]*scale_fac_conopt)/(1.0 + r_pen*P[ii]/num_vio[ii])
-=======
                 if num_vio[ii] > 0:
-                    obj[ii] = obj[ii]/(1.0 + r_pen*P[ii]/num_vio[ii])
->>>>>>> 5807045f
+                    obj_surr[ii] = obj_surr[ii]/(1.0 + r_pen*P[ii]/num_vio[ii])
 
             obj_surrogate = self.surrogate()
             obj_surrogate.comm = problem.root.comm
             obj_surrogate.use_snopt = True
-<<<<<<< HEAD
-            # print('obj_surr',obj_surr)
-            # print(len(obj_surr))
-            # print('obj',obj)
-            # print(len(obj))
-            # import pdb; pdb.set_trace()
-            # obj_surrogate.train(x_i, obj_surr, KPLS_status=True)
-=======
->>>>>>> 5807045f
             obj_surrogate.train(x_i, obj, KPLS_status=True)
 
             obj_surrogate.y = obj
