"""
.. _`external_code.py`:
"""

import sys
import os
from distutils.spawn import find_executable

from openmdao.core.component import Component
from openmdao.core.options import OptionsDictionary
from openmdao.util.shell_proc import STDOUT, DEV_NULL, ShellProc


class ExternalCode(Component):
    """Run an external code as a component

    Default stdin is the 'null' device, default stdout is the console, and
    default stderr is ``error.out``.
    """

    def __init__(self):
        super(ExternalCode, self).__init__()

        self.STDOUT   = STDOUT
        self.DEV_NULL = DEV_NULL

        # Input options for this Component
        self.options = OptionsDictionary()
        self.options.add_option('command', [], desc='command to be executed')
        self.options.add_option('env_vars', {}, desc='Environment variables required by the command')
        self.options.add_option('poll_delay', 0.0, desc='''Delay between polling for command completion.
            A value of zero will use an internally computed default''')
        self.options.add_option('timeout', 0.0, desc='''Maximum time to wait for command
            completion. A value of zero implies an infinite wait''')
        self.options.add_option('check_external_outputs', True, desc='Check that all input or output external files exist')

<<<<<<< HEAD
        self.options.add_option( 'external_files', [], 
                desc='list of dicts for external files used by this component.')
=======
        self.options.add_option('external_files', [],
                desc='FileMetadata objects for external files used by this component.')
>>>>>>> 90fd92d3

        # Outputs of the run of the component or items that will not work with the OptionsDictionary
        self.return_code = 0 # Return code from the command
        self.timed_out = False # True if the command timed-out
        self.stdin  = self.DEV_NULL
        self.stdout = None
        self.stderr = "error.out"

    def check_setup(self, out_stream=sys.stdout):
        """Write a report to the given stream indicating any potential problems found
        with the current configuration of this ``Problem``.

        Args
        ----
        out_stream : a file-like object, optional
        """

        # check for the command
        if not self.options['command']:
            out_stream.write( "The command cannot be empty")
        else:
            if isinstance(self.options['command'], str):
                program_to_execute = self.options['command']
            else:
                program_to_execute = self.options['command'][0]
            command_full_path = find_executable( program_to_execute )

            if not command_full_path:
                msg = "The command to be executed, '%s', cannot be found" % program_to_execute
                out_stream.write(msg)

        # Check for missing input files
        missing_files = self.check_input_output_files(inputs=True)
        for iotype, path in missing_files:
            msg = "The %s file %s is missing" % ( iotype, path )
            out_stream.write(msg)

    def solve_nonlinear(self, params, unknowns, resids):
        """Runs the component
        """

        self.return_code = -12345678
        self.timed_out = False

        if not self.options['command']:
            raise ValueError('Empty command list')

        # self.check_files(inputs=True)

        return_code = None
        error_msg = ''
        try:
            return_code, error_msg = self._execute_local()

            if return_code is None:
                # if self._stop:
                #     raise RuntimeError('Run stopped')
                # else:
                self.timed_out = True
                raise RuntimeError('Timed out')

            elif return_code:
                if isinstance(self.stderr, str):
                    if os.path.exists(self.stderr):
                        stderrfile = open(self.stderr, 'r')
                        error_desc = stderrfile.read()
                        stderrfile.close()
                        err_fragment = "\nError Output:\n%s" % error_desc
                    else:
                        err_fragment = "\n[stderr %r missing]" % self.stderr
                else:
                    err_fragment = error_msg

                raise RuntimeError('return_code = %d%s' % (return_code, err_fragment))

            if self.options['check_external_outputs']:
                missing_files = self.check_input_output_files(inputs=False)
                msg = ""
                for iotype, path in missing_files:
                    msg +=  "%s file %s is missing\n" % (iotype, path)

                if msg:
                    raise RuntimeError( "Missing files: %s" % msg )
                # self.check_files(inputs=False)
        finally:
            self.return_code = -999999 if return_code is None else return_code

    def check_input_output_files(self, inputs):
        """
        Check that all 'specific' input or output external files exist.
        If an external file path specifies a pattern, it is *not* checked.

        inputs: bool
            If True, check inputs; otherwise outputs.
        """

        missing_files = []

        # External files.
        for metadata in self.options['external_files']:
            path = metadata['path']
            for ch in '*?[':
                if ch in path:
                    break
            else:
                if inputs:
                    if not metadata.get('input', False):
                        continue
                else:
                    if not metadata.get('output', False):
                        continue
                if not os.path.exists(path):
                    iotype = 'input' if inputs else 'output'
                    missing_files.append((iotype, path))
                    #raise RuntimeError('missing %s file %r' % (iotype, path))
        # Stdin, stdout, stderr.
        if inputs and self.stdin and self.stdin != self.DEV_NULL:
            if not os.path.exists(self.stdin):
                missing_files.append(('stdin',self.stdin))
                #raise RuntimeError('missing stdin file %r' % self.stdin)
        if not inputs and self.stdout and self.stdout != self.DEV_NULL:
            if not os.path.exists(self.stdout):
                missing_files.append(('stdout',self.stdout))
                # raise RuntimeError('missing stdout file %r' % self.stdout)

        if not inputs and self.stderr \
                      and self.stderr != self.DEV_NULL \
                      and self.stderr != self.STDOUT :
            if not os.path.exists(self.stderr):
                missing_files.append(('stderr',self.stderr))
                # raise RuntimeError('missing stderr file %r' % self.stderr)

        return missing_files

    def _execute_local(self):
        """ Run command. """
        #self._logger.info('executing %s...', self.options['command'])
        # start_time = time.time()

        # check to make sure command exists
        if isinstance(self.options['command'], str):
            program_to_execute = self.options['command']
        else:
            program_to_execute = self.options['command'][0]
        command_full_path = find_executable( program_to_execute )

        if not command_full_path:
            raise ValueError("The command to be executed, '%s', cannot be found" % program_to_execute)

        self._process = \
            ShellProc(self.options['command'], self.stdin,
                      self.stdout, self.stderr, self.options['env_vars'])
        #self._logger.debug('PID = %d', self._process.pid)

        try:
            return_code, error_msg = \
                self._process.wait(self.options['poll_delay'], self.options['timeout'])
        finally:
            self._process.close_files()
            self._process = None

        # et = time.time() - start_time
        #if et >= 60:  #pragma no cover
            #self._logger.info('elapsed time: %.1f sec.', et)

        return (return_code, error_msg)


<|MERGE_RESOLUTION|>--- conflicted
+++ resolved
@@ -34,13 +34,8 @@
             completion. A value of zero implies an infinite wait''')
         self.options.add_option('check_external_outputs', True, desc='Check that all input or output external files exist')
 
-<<<<<<< HEAD
         self.options.add_option( 'external_files', [], 
                 desc='list of dicts for external files used by this component.')
-=======
-        self.options.add_option('external_files', [],
-                desc='FileMetadata objects for external files used by this component.')
->>>>>>> 90fd92d3
 
         # Outputs of the run of the component or items that will not work with the OptionsDictionary
         self.return_code = 0 # Return code from the command
