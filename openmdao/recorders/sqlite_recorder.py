--- conflicted
+++ resolved
@@ -7,11 +7,7 @@
 
 from openmdao.core.mpi_wrap import MPI
 
-<<<<<<< HEAD
 format_version = 4
-=======
-format_version = 3
->>>>>>> 74dfd9a2
 
 class SqliteRecorder(BaseRecorder):
     """ Recorder that saves cases in an SQLite dictionary.
@@ -72,20 +68,9 @@
         #resids = group.resids.iteritems()
         unknowns = group.unknowns.iteritems()
 
-<<<<<<< HEAD
-        data = OrderedDict([
-                            ('format_version', format_version),
-                            ('Parameters', dict(params)),
-                            ('Unknowns', dict(unknowns)),
-                            ('system_metadata', group.metadata),
-                            ])
-
-        self.out['metadata'] = data
-=======
         self.out_metadata['format_version'] = format_version
         self.out_metadata['Parameters'] = dict(params)
         self.out_metadata['Unknowns'] = dict(unknowns)
->>>>>>> 74dfd9a2
 
     def record_iteration(self, params, unknowns, resids, metadata):
         """
