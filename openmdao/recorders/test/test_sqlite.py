""" Unit test for the SqliteRecorder. """

import errno
import os
import unittest
from shutil import rmtree
from tempfile import mkdtemp
import time

from numpy.testing import assert_allclose
from six import iteritems, iterkeys
from sqlitedict import SqliteDict
<<<<<<< HEAD

from openmdao.core.problem import Problem
from openmdao.test.converge_diverge import ConvergeDiverge
from openmdao.test.example_groups import ExampleGroup
from openmdao.core.vec_wrapper import _ByObjWrapper
from openmdao.recorders import SqliteRecorder
=======
from openmdao.api import SqliteRecorder
from openmdao.recorders.test.recorder_tests import RecorderTests
from openmdao.test.util import assert_rel_error
>>>>>>> a6b16b71
from openmdao.util.record_util import format_iteration_coordinate
from openmdao.test.util import assert_rel_error

def run_problem(problem):
    t0 = time.time()
    problem.run()
    t1 = time.time()

    return t0, t1

def _assertIterationDataRecorded(test, db, expected, tolerance):
    sentinel = object()
    keys = list(iterkeys(db))

    test.assertEquals(len(keys), len(expected))

    for coord, (t0, t1), params, unknowns, resids in expected:
        iter_coord = format_iteration_coordinate(coord)
        actual_group = db[iter_coord]
        groupings = {
                "timestamp" : None,
                "Parameters" :  params,
                "Unknowns" :  unknowns,
                "Residuals" :  resids,
        }


        if params is None:
            test.assertIsNone(actual_group.get('Parameters', None))
            del groupings['Parameters']

        if unknowns is None:
            test.assertIsNone(actual_group.get('Unknowns', None))
            del groupings['Unknowns']
        
        if resids is None:
            test.assertIsNone(actual_group.get('Residuals', None))
            del groupings['Residuals']

        test.assertEquals(set(actual_group.keys()), set(groupings.keys()))

        timestamp = actual_group['timestamp']
        test.assertTrue( t0 <= timestamp and timestamp <= t1)
        del groupings["timestamp"]

        for label, values in iteritems(groupings):
            actual = actual_group.get(label, None)

            # If len(actual) == len(expected) and actual <= expected, then
            # actual == expected.
            test.assertEqual(len(actual), len(values))

            for key, val in values:
                found_val = actual.get(key, sentinel)

                if found_val is sentinel:
                    test.fail("Did not find key '{0}'".format(key))
             
                try:
                    assert_rel_error(test, found_val, val, tolerance)
                except TypeError:
                    test.assertEqual(val, found_val)

def _assertMetadataRecorded(test, db, expected):
    sentinel = object()
    metadata = db.get('metadata', None)

    if expected is None:
        test.assertIsNone(metadata)
        return

    test.assertEquals(len(metadata), 3)
    pairings = zip(expected, (metadata[x] for x in ('Parameters', 'Unknowns', 'Residuals')))

    for expected, actual in pairings:
        # If len(actual) == len(expected) and actual <= expected, then
        # actual == expected.
        test.assertEqual(len(expected), len(actual))

        for key, val in expected:
            found_val = actual.get(key, sentinel)

            if found_val is sentinel:
                test.fail("Did not find key '{0}'".format(key))
                
            for mkey, mval in iteritems(val):
                mfound_val = found_val[mkey]

                if isinstance(mfound_val, _ByObjWrapper):
                    mfound_val = mfound_val.val

                if isinstance(mval, _ByObjWrapper):
                    mval = mval.val

                try:
                    assert_allclose(mval, mfound_val)
                except TypeError:
                    test.assertEqual(mval, mfound_val)

class TestSqliteRecorder(unittest.TestCase):
    def setUp(self):
        self.dir = mkdtemp()
        self.filename = os.path.join(self.dir, "sqlite_test")
        self.tablename = 'openmdao'
        self.recorder = SqliteRecorder(self.filename)
        self.recorder.options['record_metadata'] = False
        self.eps = 1e-5

    def tearDown(self):
        try:
            rmtree(self.dir)
        except OSError as e:
            # If directory already deleted, keep going
            if e.errno != errno.ENOENT:
                raise e

    
    def assertMetadataRecorded(self, expected):
        db = SqliteDict( self.filename, self.tablename )
        _assertMetadataRecorded( self, db, expected )
        db.close()

    def assertIterationDataRecorded(self, expected, tolerance):
        db = SqliteDict( self.filename, self.tablename )
        _assertIterationDataRecorded(self, db, expected, tolerance)
        db.close()

    def test_only_resids_recorded(self):
        prob = Problem()
        prob.root = ConvergeDiverge()
        prob.driver.add_recorder(self.recorder)
        self.recorder.options['record_params'] = False
        self.recorder.options['record_unknowns'] = False
        self.recorder.options['record_resids'] = True
        prob.setup(check=False)

        t0, t1 = run_problem(prob)
        self.recorder.close()
        
        coordinate = ['Driver', (1, )]

        expected_resids = [
            ("comp1.y1", 0.0),
            ("comp1.y2", 0.0),
            ("comp2.y1", 0.0),
            ("comp3.y1", 0.0),
            ("comp4.y1", 0.0),
            ("comp4.y2", 0.0),
            ("comp5.y1", 0.0),
            ("comp6.y1", 0.0),
            ("comp7.y1", 0.0),
            ("p.x", 0.0)
        ]

        self.assertIterationDataRecorded(((coordinate, (t0, t1), None, None, expected_resids),), self.eps)
       
    def test_only_unknowns_recorded(self):
        prob = Problem()
        prob.root = ConvergeDiverge()
        prob.driver.add_recorder(self.recorder)
        prob.setup(check=False)
        
        t0, t1 = run_problem(prob)
        self.recorder.close()
        
        coordinate = ['Driver', (1, )]

        expected_unknowns = [
            ("comp1.y1", 8.0),
            ("comp1.y2", 6.0),
            ("comp2.y1", 4.0),
            ("comp3.y1", 21.0),
            ("comp4.y1", 46.0),
            ("comp4.y2", -93.0),
            ("comp5.y1", 36.8),
            ("comp6.y1", -46.5),
            ("comp7.y1", -102.7),
            ("p.x", 2.0)
        ]

<<<<<<< HEAD
        self.assertIterationDataRecorded(((coordinate, (t0, t1), None, expected_unknowns, None),), self.eps)
=======
        for coord, expect in expected:
            iter_coord = format_iteration_coordinate(coord)

            groupings = (
                ("Parameters", expect[0]),
                ("Unknowns", expect[1]),
                ("Residuals", expect[2])
            )

            #### Need to get the record with the key of 'iter_coord'
            actual_group = db[iter_coord]
            timestamp = actual_group['timestamp']

            self.assertTrue(self.t0 <= timestamp and timestamp <= self.t1)

            for label, values in groupings:
                actual = actual_group[label]
                # If len(actual) == len(expected) and actual <= expected, then
                # actual == expected.
                self.assertEqual(len(actual), len(values))
                for key, val in values:
                    found_val = actual.get(key, sentinel)
                    if found_val is sentinel:
                        self.fail("Did not find key '{0}'".format(key))
                    assert_rel_error(self, found_val, val, tolerance)
            del db[iter_coord]
            ######## delete the record with the key 'iter_coord'

        # Having deleted all found values, the file should now be empty.
        ###### Need a way to get the number of records in the main table
        self.assertEqual(len(db), 0)
>>>>>>> a6b16b71

    def test_only_params_recorded(self):
        prob = Problem()
        prob.root = ConvergeDiverge()
        prob.driver.add_recorder(self.recorder)
        self.recorder.options['record_params'] = True
        self.recorder.options['record_resids'] = False
        self.recorder.options['record_unknowns'] = False
        prob.setup(check=False)

        t0, t1 = run_problem(prob)
        self.recorder.close()

        coordinate = ['Driver', (1,)]
        expected_params = [
            ("comp1.x1", 2.0),
            ("comp2.x1", 8.0),
            ("comp3.x1", 6.0),
            ("comp4.x1", 4.0),
            ("comp4.x2", 21.0),
            ("comp5.x1", 46.0),
            ("comp6.x1", -93.0),
            ("comp7.x1", 36.8),
            ("comp7.x2", -46.5)
        ]
        
        self.assertIterationDataRecorded(((coordinate, (t0, t1), expected_params, None, None),), self.eps)

    def test_basic(self):
        prob = Problem()
        prob.root = ConvergeDiverge()
        prob.driver.add_recorder(self.recorder)
        self.recorder.options['record_params'] = True
        self.recorder.options['record_resids'] = True
        prob.setup(check=False)

        t0, t1 = run_problem(prob)
        self.recorder.close()
        
        coordinate = ['Driver', (1, )]

        expected_params = [
            ("comp1.x1", 2.0),
            ("comp2.x1", 8.0),
            ("comp3.x1", 6.0),
            ("comp4.x1", 4.0),
            ("comp4.x2", 21.0),
            ("comp5.x1", 46.0),
            ("comp6.x1", -93.0),
            ("comp7.x1", 36.8),
            ("comp7.x2", -46.5)
        ]

        expected_unknowns = [
            ("comp1.y1", 8.0),
            ("comp1.y2", 6.0),
            ("comp2.y1", 4.0),
            ("comp3.y1", 21.0),
            ("comp4.y1", 46.0),
            ("comp4.y2", -93.0),
            ("comp5.y1", 36.8),
            ("comp6.y1", -46.5),
            ("comp7.y1", -102.7),
            ("p.x", 2.0)
        ]

        expected_resids = [
            ("comp1.y1", 0.0),
            ("comp1.y2", 0.0),
            ("comp2.y1", 0.0),
            ("comp3.y1", 0.0),
            ("comp4.y1", 0.0),
            ("comp4.y2", 0.0),
            ("comp5.y1", 0.0),
            ("comp6.y1", 0.0),
            ("comp7.y1", 0.0),
            ("p.x", 0.0)
        ]

        self.assertIterationDataRecorded(((coordinate, (t0, t1), expected_params, expected_unknowns, expected_resids),), self.eps)

    def test_includes(self):
        prob = Problem()
        prob.root = ConvergeDiverge()
        prob.driver.add_recorder(self.recorder)
        self.recorder.options['includes'] = ['comp1.*']
        self.recorder.options['record_params'] = True
        self.recorder.options['record_resids'] = True
        prob.setup(check=False)
        t0, t1 = run_problem(prob)
        self.recorder.close()
        
        coordinate = ['Driver', (1,)]

        expected_params = [
            ("comp1.x1", 2.0)
        ]
        expected_unknowns = [
            ("comp1.y1", 8.0),
            ("comp1.y2", 6.0)
        ]
        expected_resids = [
            ("comp1.y1", 0.0),
            ("comp1.y2", 0.0)
        ]
        
        self.assertIterationDataRecorded(((coordinate, (t0, t1), expected_params, expected_unknowns, expected_resids),), self.eps)

    def test_includes_and_excludes(self):
        prob = Problem()
        prob.root = ConvergeDiverge()
        prob.driver.add_recorder(self.recorder)
        self.recorder.options['includes'] = ['comp1.*']
        self.recorder.options['excludes'] = ["*.y2"]
        self.recorder.options['record_params'] = True
        self.recorder.options['record_resids'] = True
        prob.setup(check=False)
        t0, t1 = run_problem(prob)
        self.recorder.close()

        coordinate = ['Driver', (1,)]

        expected_params = [
            ("comp1.x1", 2.0)
        ]
        expected_unknowns = [
            ("comp1.y1", 8.0)
        ]
        expected_resids = [
            ("comp1.y1", 0.0)
        ]

        self.assertIterationDataRecorded(((coordinate, (t0, t1), expected_params, expected_unknowns, expected_resids),), self.eps)

    def test_solver_record(self):
        prob = Problem()
        prob.root = ConvergeDiverge()
        prob.root.nl_solver.add_recorder(self.recorder)
        self.recorder.options['record_params'] = True
        self.recorder.options['record_resids'] = True
        prob.setup(check=False)
        t0, t1 = run_problem(prob)
        self.recorder.close()
        
        coordinate = ['Driver', (1,), "root", (1,)]

        expected_params = [
            ("comp1.x1", 2.0),
            ("comp2.x1", 8.0),
            ("comp3.x1", 6.0),
            ("comp4.x1", 4.0),
            ("comp4.x2", 21.0),
            ("comp5.x1", 46.0),
            ("comp6.x1", -93.0),
            ("comp7.x1", 36.8),
            ("comp7.x2", -46.5)
        ]
        expected_unknowns = [
            ("comp1.y1", 8.0),
            ("comp1.y2", 6.0),
            ("comp2.y1", 4.0),
            ("comp3.y1", 21.0),
            ("comp4.y1", 46.0),
            ("comp4.y2", -93.0),
            ("comp5.y1", 36.8),
            ("comp6.y1", -46.5),
            ("comp7.y1", -102.7),
            ("p.x", 2.0)
        ]
        expected_resids = [
            ("comp1.y1", 0.0),
            ("comp1.y2", 0.0),
            ("comp2.y1", 0.0),
            ("comp3.y1", 0.0),
            ("comp4.y1", 0.0),
            ("comp4.y2", 0.0),
            ("comp5.y1", 0.0),
            ("comp6.y1", 0.0),
            ("comp7.y1", 0.0),
            ("p.x", 0.0)
        ]

        self.assertIterationDataRecorded(((coordinate, (t0, t1), expected_params, expected_unknowns, expected_resids),), self.eps)

    def test_sublevel_record(self):

        prob = Problem()
        prob.root = ExampleGroup()
        prob.root.G2.G1.nl_solver.add_recorder(self.recorder)
        self.recorder.options['record_params'] = True
        self.recorder.options['record_resids'] = True
        prob.setup(check=False)
        t0, t1 = run_problem(prob)
        self.recorder.close()

        coordinate = ['Driver', (1,), "root", (1,), "G2", (1,), "G1", (1,)]

        expected_params = [
            ("C2.x", 5.0)
        ]
        expected_unknowns = [
            ("C2.y", 10.0)
        ]
        expected_resids = [
            ("C2.y", 0.0)
        ]
        
        self.assertIterationDataRecorded(((coordinate, (t0, t1), expected_params, expected_unknowns, expected_resids),), self.eps)

    def test_multilevel_record(self):
        prob = Problem()
        prob.root = ExampleGroup()
        prob.root.G2.G1.nl_solver.add_recorder(self.recorder)
        prob.driver.add_recorder(self.recorder)
        self.recorder.options['record_params'] = True
        self.recorder.options['record_resids'] = True
        prob.setup(check=False)
        t0, t1 = run_problem(prob)
        self.recorder.close()

        solver_coordinate = ['Driver', (1,), "root", (1,), "G2", (1,), "G1", (1,)]
        
        g1_expected_params = [
            ("C2.x", 5.0)
        ]
        g1_expected_unknowns = [
            ("C2.y", 10.0)
        ]
        g1_expected_resids = [
            ("C2.y", 0.0)
        ]

        g1_expected = (g1_expected_params, g1_expected_unknowns, g1_expected_resids)

        driver_coordinate = ['Driver', (1,)]

        driver_expected_params = [
            ("G3.C3.x", 10.0)
        ]

        driver_expected_unknowns = [
            ("G2.C1.x", 5.0),
            ("G2.G1.C2.y", 10.0),
            ("G3.C3.y", 20.0),
            ("G3.C4.y", 40.0),
        ]

        driver_expected_resids = [
            ("G2.C1.x", 0.0),
            ("G2.G1.C2.y", 0.0),
            ("G3.C3.y", 0.0),
            ("G3.C4.y", 0.0),
        ]
     
        expected = []
        expected.append((solver_coordinate, (t0, t1), g1_expected_params, g1_expected_unknowns, g1_expected_resids))
        expected.append((driver_coordinate, (t0, t1), driver_expected_params, driver_expected_unknowns, driver_expected_resids))

        self.assertIterationDataRecorded(expected, self.eps)

    def test_driver_records_metadata(self):
        prob = Problem()
        prob.root = ConvergeDiverge()
        prob.driver.add_recorder(self.recorder)
        self.recorder.options['record_metadata'] = True
        prob.setup(check=False)
        self.recorder.close()

        expected_params = list(iteritems(prob.root.params))
        expected_unknowns = list(iteritems(prob.root.unknowns))
        expected_resids = list(iteritems(prob.root.resids))

        self.assertMetadataRecorded((expected_params, expected_unknowns, expected_resids))

    def test_driver_doesnt_record_metadata(self):
        prob = Problem()
        prob.root = ConvergeDiverge()
        prob.driver.add_recorder(self.recorder)
        self.recorder.options['record_metadata'] = False
        prob.setup(check=False)
        self.recorder.close()

        self.assertMetadataRecorded(None)

    def test_root_solver_records_metadata(self):
        prob = Problem()
        prob.root = ConvergeDiverge()
        prob.root.nl_solver.add_recorder(self.recorder)
        self.recorder.options['record_metadata'] = True
        prob.setup(check=False)
        self.recorder.close()

        expected_params = list(iteritems(prob.root.params))
        expected_unknowns = list(iteritems(prob.root.unknowns))
        expected_resids = list(iteritems(prob.root.resids))
        
        self.assertMetadataRecorded((expected_params, expected_unknowns, expected_resids))

    def test_root_solver_doesnt_record_metadata(self):
        prob = Problem()
        prob.root = ConvergeDiverge()
        prob.root.nl_solver.add_recorder(self.recorder)
        self.recorder.options['record_metadata'] = False
        prob.setup(check=False)
        self.recorder.close()

        self.assertMetadataRecorded(None)

    def test_subsolver_records_metadata(self):
        prob = Problem()
        prob.root = ExampleGroup()
        prob.root.G2.G1.nl_solver.add_recorder(self.recorder)
        self.recorder.options['record_metadata'] = True
        prob.setup(check=False)
        self.recorder.close()

        expected_params = list(iteritems(prob.root.params))
        expected_unknowns = list(iteritems(prob.root.unknowns))
        expected_resids = list(iteritems(prob.root.resids))

        self.assertMetadataRecorded((expected_params, expected_unknowns, expected_resids))

    def test_subsolver_doesnt_record_metadata(self):
        prob = Problem()
        prob.root = ExampleGroup()
        prob.root.G2.G1.nl_solver.add_recorder(self.recorder)
        self.recorder.options['record_metadata'] = False
        prob.setup(check=False)
        self.recorder.close()

        self.assertMetadataRecorded(None)

if __name__ == "__main__":
    unittest.main()<|MERGE_RESOLUTION|>--- conflicted
+++ resolved
@@ -10,18 +10,12 @@
 from numpy.testing import assert_allclose
 from six import iteritems, iterkeys
 from sqlitedict import SqliteDict
-<<<<<<< HEAD
 
 from openmdao.core.problem import Problem
 from openmdao.test.converge_diverge import ConvergeDiverge
 from openmdao.test.example_groups import ExampleGroup
 from openmdao.core.vec_wrapper import _ByObjWrapper
-from openmdao.recorders import SqliteRecorder
-=======
-from openmdao.api import SqliteRecorder
-from openmdao.recorders.test.recorder_tests import RecorderTests
-from openmdao.test.util import assert_rel_error
->>>>>>> a6b16b71
+from openmdao.recorders.sqlite_recorder import SqliteRecorder
 from openmdao.util.record_util import format_iteration_coordinate
 from openmdao.test.util import assert_rel_error
 
@@ -202,41 +196,7 @@
             ("p.x", 2.0)
         ]
 
-<<<<<<< HEAD
         self.assertIterationDataRecorded(((coordinate, (t0, t1), None, expected_unknowns, None),), self.eps)
-=======
-        for coord, expect in expected:
-            iter_coord = format_iteration_coordinate(coord)
-
-            groupings = (
-                ("Parameters", expect[0]),
-                ("Unknowns", expect[1]),
-                ("Residuals", expect[2])
-            )
-
-            #### Need to get the record with the key of 'iter_coord'
-            actual_group = db[iter_coord]
-            timestamp = actual_group['timestamp']
-
-            self.assertTrue(self.t0 <= timestamp and timestamp <= self.t1)
-
-            for label, values in groupings:
-                actual = actual_group[label]
-                # If len(actual) == len(expected) and actual <= expected, then
-                # actual == expected.
-                self.assertEqual(len(actual), len(values))
-                for key, val in values:
-                    found_val = actual.get(key, sentinel)
-                    if found_val is sentinel:
-                        self.fail("Did not find key '{0}'".format(key))
-                    assert_rel_error(self, found_val, val, tolerance)
-            del db[iter_coord]
-            ######## delete the record with the key 'iter_coord'
-
-        # Having deleted all found values, the file should now be empty.
-        ###### Need a way to get the number of records in the main table
-        self.assertEqual(len(db), 0)
->>>>>>> a6b16b71
 
     def test_only_params_recorded(self):
         prob = Problem()
