--- conflicted
+++ resolved
@@ -129,16 +129,11 @@
 
         Args
         ----
-<<<<<<< HEAD
-        derivs : Dict
-            Dictionary containing derivatives
-=======
         derivs : dict
             Dictionary containing derivatives
 
         metadata : dict, optional
             Dictionary containing execution metadata (e.g. iteration coordinate).
->>>>>>> 2980db04
         """
         raise NotImplementedError()
 
