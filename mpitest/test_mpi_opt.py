--- conflicted
+++ resolved
@@ -4,13 +4,8 @@
 import unittest
 import numpy as np
 
-<<<<<<< HEAD
 from openmdao.components import IndepVarComp, ExecComp
-from openmdao.solvers import LinearGaussSeidel, PetscKSP
-=======
-from openmdao.components import ParamComp, ExecComp
 from openmdao.solvers import LinearGaussSeidel
->>>>>>> 8ec1fd44
 from openmdao.core import Component, ParallelGroup, Problem, Group
 from openmdao.core.mpi_wrap import MPI
 from openmdao.test.mpi_util import MPITestCase
